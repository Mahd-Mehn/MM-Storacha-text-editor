<script lang="ts">
  import { onMount } from "svelte";
  import favicon from "$lib/assets/favicon.svg";
  import ToastNotification from "$lib/components/ToastNotification.svelte";
  import ConnectionStatusIndicator from "$lib/components/ConnectionStatusIndicator.svelte";
  import SyncStatusIndicator from "$lib/components/SyncStatusIndicator.svelte";
  import EmailLoginDialog from "$lib/components/EmailLoginDialog.svelte";
  import Sidebar from "$lib/components/sidebar/Sidebar.svelte";
  import {
    authService,
    spaceService,
    storachaClient,
    offlineDetectionService,
    offlineSyncManager,
  } from "$lib/services";
  import { errorHandler } from "$lib/services/error-handler";
  import { notificationService } from "$lib/services/notification";

  let { children } = $props();

  let isInitializing = $state(true);
  let initializationError = $state<string | null>(null);
  let isFirstTimeUser = $state(false);
  let showEmailLogin = $state(false);
  let needsEmailLogin = $state(false);

  onMount(async () => {
    await initializeApplication();
  });

  async function initializeApplication() {
    try {
      isInitializing = true;
      initializationError = null;

      // Show loading notification
      const loadingNotif = notificationService.loading(
        "Initializing application",
        "Setting up your secure environment..."
      );

      // Initialize offline detection first
      offlineDetectionService.initialize();

      // Initialize authentication and identity
      await errorHandler.withRetry(
        async () => {
          await authService.initialize();
        },
        {
          maxRetries: 3,
          baseDelay: 1000,
          maxDelay: 5000,
          backoffMultiplier: 2,
        },
        { operation: "auth_initialization" }
      );

      // Check if this is first time user
      const authState = authService.getAuthState();
      isFirstTimeUser = !authState.isAuthenticated;

      // Check if user needs to login with email for cloud storage
      const accountStatus = await authService.checkAccountStatus();
      needsEmailLogin = !accountStatus.hasAccount;

      // Initialize space management
      if (authState.isAuthenticated) {
        await errorHandler.withRetry(
          async () => {
            await spaceService.initialize();
          },
          {
            maxRetries: 2,
            baseDelay: 1000,
            maxDelay: 3000,
            backoffMultiplier: 2,
          },
          { operation: "space_initialization" }
        );

        // Initialize Storacha client if online
        if (offlineDetectionService.isOnline()) {
          try {
            await storachaClient.initialize();
          } catch (error) {
            console.warn(
              "Storacha client initialization failed, will work in offline mode:",
              error
            );
          }
        }

        // Initialize offline sync manager
        await offlineSyncManager.initialize();
      }

      // Setup error handler recovery strategies
      setupErrorRecovery();

      // Dismiss loading notification and show success
      notificationService.dismiss(loadingNotif);
      notificationService.success(
        "Ready to go!",
        "Your notes are secure and ready to use"
      );

      // Show onboarding message for first-time users
      if (isFirstTimeUser) {
        setTimeout(() => {
          notificationService.info(
            "Welcome to Storacha Notes!",
            "Your identity has been created automatically. All your notes are encrypted and stored securely.",
            8000
          );
        }, 1000);
      }
    } catch (error) {
      const errorMessage =
        error instanceof Error ? error.message : "Unknown initialization error";
      initializationError = errorMessage;

      notificationService.error("Initialization Failed", errorMessage, {
        label: "Retry",
        callback: () => {
          window.location.reload();
        },
      });

      console.error("Application initialization failed:", error);
    } finally {
      isInitializing = false;
    }
  }

  function setupErrorRecovery() {
    // Network error recovery
    errorHandler.registerRecoveryHandler("network", async (error) => {
      // Wait for connection to be restored
      if (offlineDetectionService.isOnline()) {
        notificationService.info(
          "Connection restored",
          "Syncing pending changes..."
        );
        await offlineSyncManager.processQueue();
        return true;
      }
      return false;
    });

    // Storage error recovery
    errorHandler.registerRecoveryHandler("storage", async (error) => {
      // Attempt to clear space and retry
      if (error.message.includes("quota")) {
        notificationService.warning(
          "Storage quota exceeded",
          "Please free up some space or delete old notes"
        );
      }
      return false;
    });

    // Listen to all errors and show notifications
    errorHandler.onError((error) => {
      if (error.severity === "critical" || error.severity === "high") {
        notificationService.error(
          error.message,
          error.context ? JSON.stringify(error.context) : undefined
        );
      } else if (error.severity === "medium") {
        notificationService.warning(error.message);
      }
    });
  }
</script>

<svelte:head>
  <link rel="icon" href={favicon} />
  <title>Storacha Notes - Privacy-First Note Taking</title>
  <meta
    name="description"
    content="Privacy-first, offline-capable note-taking with decentralized storage"
  />
</svelte:head>

{#if isInitializing}
  <div class="initialization-screen">
    <div class="init-content">
      <div class="spinner"></div>
      <h1>Storacha Notes</h1>
      <p>Setting up your secure environment...</p>
    </div>
  </div>
{:else if initializationError}
  <div class="error-screen">
    <div class="error-content">
      <div class="error-icon">⚠</div>
      <h1>Initialization Failed</h1>
      <p class="error-message">{initializationError}</p>
      <button onclick={() => window.location.reload()} class="retry-button">
        Retry
      </button>
    </div>
  </div>
{:else}
  <div class="app-container">
    <Sidebar />
    <div class="main-content-wrapper">
      <!-- Email login banner -->
      {#if needsEmailLogin && !showEmailLogin}
        <div class="email-banner">
          <div class="banner-content">
            <span class="banner-icon">📧</span>
            <div class="banner-text">
              <strong>Enable Cloud Storage</strong>
              <p>Login with email to upload and share notes via Storacha</p>
            </div>
          </div>
          <button class="banner-button" onclick={() => (showEmailLogin = true)}>
            Get Started
          </button>
        </div>
      {/if}

      <!-- Status indicators -->
      <div class="status-bar">
        <ConnectionStatusIndicator />
        <SyncStatusIndicator />
      </div>

      <!-- Main content -->
      <main class="app-main">
        {@render children?.()}
      </main>

      <!-- Toast notifications -->
      <ToastNotification />

      <!-- Email login dialog -->
      {#if showEmailLogin}
        <EmailLoginDialog
          onClose={() => (showEmailLogin = false)}
          onSuccess={() => {
            needsEmailLogin = false;
            showEmailLogin = false;
            notificationService.success(
              "Cloud storage enabled!",
              "You can now upload and share notes"
            );
          }}
        />
      {/if}
    </div>
  </div>
{/if}

<style>
  :global(:root) {
    /* Light theme (default) */
    --bg-primary: #ffffff;
    --bg-secondary: #f7f7f7;
    --bg-tertiary: #f3f4f6;
    --bg-hover: rgba(0, 0, 0, 0.05);
    --bg-active: rgba(0, 255, 67, 0.1);
    --bg-card: #ffffff;
    --bg-input: #ffffff;

    --text-primary: #1a1a1a;
    --text-secondary: #6b7280;
    --text-tertiary: #9ca3af;

    --border-color: #e5e7eb;
    --border-input: #d1d5db;
    --border-input-focus: #00ff43;

    --accent-color: #00ff43;
    --accent-hover: #00dd3a;
    --accent-glow: rgba(0, 255, 67, 0.3);

    --gray-dark: #484c51;
    --gray-light: #c2c4c8;

    --shadow-sm: 0 1px 2px rgba(0, 0, 0, 0.05);
    --shadow-md: 0 4px 6px rgba(0, 0, 0, 0.07);
    --shadow-lg: 0 10px 25px rgba(0, 0, 0, 0.1);
    --shadow-glow: 0 0 20px rgba(0, 255, 67, 0.2);
  }

  :global([data-theme="dark"]) {
    /* Dark theme */
    --bg-primary: #1e1e1e;
    --bg-secondary: #2a2a2a;
    --bg-tertiary: #333333;
    --bg-hover: rgba(255, 255, 255, 0.08);
    --bg-active: rgba(0, 255, 67, 0.15);
    --bg-card: #252525;
    --bg-input: #2a2a2a;

    --text-primary: #f9fafb;
    --text-secondary: #c2c4c8;
    --text-tertiary: #9ca3af;

    --border-color: #3d3d3d;
    --border-input: #484c51;
    --border-input-focus: #00ff43;

    --accent-color: #00ff43;
    --accent-hover: #00dd3a;
    --accent-glow: rgba(0, 255, 67, 0.4);

    --gray-dark: #484c51;
    --gray-light: #c2c4c8;

    --shadow-sm: 0 1px 2px rgba(0, 0, 0, 0.4);
    --shadow-md: 0 4px 6px rgba(0, 0, 0, 0.5);
    --shadow-lg: 0 10px 25px rgba(0, 0, 0, 0.7);
    --shadow-glow: 0 0 25px rgba(0, 255, 67, 0.3);
  }

  :global(body) {
    margin: 0;
    padding: 0;
    font-family: -apple-system, BlinkMacSystemFont, "Segoe UI", Roboto, Oxygen,
      Ubuntu, Cantarell, sans-serif;
    background: var(--bg-tertiary);
    color: var(--text-primary);
    transition:
      background-color 0.2s,
      color 0.2s;
  }

  :global(*) {
    box-sizing: border-box;
  }

  .initialization-screen,
  .error-screen {
    display: flex;
    align-items: center;
    justify-content: center;
    min-height: 100vh;
    background: linear-gradient(135deg, #667eea 0%, #764ba2 100%);
  }

  .init-content,
  .error-content {
    text-align: center;
    color: white;
    padding: 2rem;
  }

  .spinner {
    width: 3rem;
    height: 3rem;
    border: 4px solid rgba(255, 255, 255, 0.3);
    border-top-color: white;
    border-radius: 50%;
    animation: spin 0.8s linear infinite;
    margin: 0 auto 2rem;
  }

  @keyframes spin {
    to {
      transform: rotate(360deg);
    }
  }

  .init-content h1,
  .error-content h1 {
    font-size: 2rem;
    margin-bottom: 0.5rem;
    font-weight: 700;
  }

  .init-content p {
    font-size: 1.125rem;
    opacity: 0.9;
  }

  .error-icon {
    font-size: 4rem;
    margin-bottom: 1rem;
  }

  .error-message {
    font-size: 1rem;
    opacity: 0.9;
    margin-bottom: 2rem;
    max-width: 500px;
  }

  .retry-button {
    padding: 0.75rem 2rem;
    background: var(--bg-primary);
    color: var(--accent-color);
    border: none;
    border-radius: 0.5rem;
    font-size: 1rem;
    font-weight: 600;
    cursor: pointer;
    transition: transform 0.2s;
  }

  .retry-button:hover {
    transform: scale(1.05);
  }

  .app-container {
    display: flex;
    flex-direction: row;
    min-height: 100vh;
    overflow: hidden;
  }

  .main-content-wrapper {
    flex: 1;
    display: flex;
    flex-direction: column;
    min-width: 0;
    overflow: hidden;
    margin-left: 260px;
<<<<<<< HEAD
    transition: margin-left 0.3s ease;
  }

  @media (max-width: 768px) {
    .main-content-wrapper {
      margin-left: 0;
    }
  }

  :global(body.sidebar-collapsed) .main-content-wrapper {
    margin-left: 70px;
  }

  @media (max-width: 768px) {
    :global(body.sidebar-collapsed) .main-content-wrapper {
      margin-left: 0;
    }
=======
    position: relative;
>>>>>>> 7e623829
  }

  .email-banner {
    display: flex;
    justify-content: space-between;
    align-items: center;
    padding: 0.875rem 1.5rem;
    background: linear-gradient(135deg, #667eea 0%, #764ba2 100%);
    color: white;
    gap: 1rem;
    position: relative;
    z-index: 50;
    box-shadow: 0 2px 8px rgba(102, 126, 234, 0.3);
  }

  .banner-content {
    display: flex;
    align-items: center;
    gap: 1rem;
    flex: 1;
  }

  .banner-icon {
    font-size: 2rem;
  }

  .banner-text strong {
    display: block;
    font-size: 1rem;
    margin-bottom: 0.25rem;
  }

  .banner-text p {
    margin: 0;
    font-size: 0.875rem;
    opacity: 0.9;
  }

  .banner-button {
    padding: 0.625rem 1.5rem;
    background: var(--bg-primary);
    color: var(--accent-color);
    border: none;
    border-radius: 0.5rem;
    font-size: 0.875rem;
    font-weight: 600;
    cursor: pointer;
    transition: all 0.2s;
    white-space: nowrap;
  }

  .banner-button:hover {
    transform: translateY(-1px);
    box-shadow: 0 4px 6px rgba(0, 0, 0, 0.2);
  }

  @media (max-width: 768px) {
    .email-banner {
      flex-direction: column;
      text-align: center;
    }

    .banner-content {
      flex-direction: column;
    }

    .banner-button {
      width: 100%;
    }
  }

  .status-bar {
    display: flex;
    justify-content: flex-end;
    align-items: center;
    gap: 0.75rem;
    padding: 0.5rem 1.5rem;
    background: var(--bg-primary);
    border-bottom: 1px solid var(--border-color);
    position: sticky;
    top: 0;
    z-index: 50;
    min-height: 48px;
  }

  .app-main {
    flex: 1;
    overflow: auto;
  }
</style><|MERGE_RESOLUTION|>--- conflicted
+++ resolved
@@ -419,8 +419,8 @@
     min-width: 0;
     overflow: hidden;
     margin-left: 260px;
-<<<<<<< HEAD
     transition: margin-left 0.3s ease;
+    position: relative;
   }
 
   @media (max-width: 768px) {
@@ -437,9 +437,6 @@
     :global(body.sidebar-collapsed) .main-content-wrapper {
       margin-left: 0;
     }
-=======
-    position: relative;
->>>>>>> 7e623829
   }
 
   .email-banner {
