<script lang="ts">
<<<<<<< HEAD
  import { onMount } from "svelte";
  import favicon from "$lib/assets/favicon.svg";
  import ToastNotification from "$lib/components/ToastNotification.svelte";
  import ConnectionStatusIndicator from "$lib/components/ConnectionStatusIndicator.svelte";
  import SyncStatusIndicator from "$lib/components/SyncStatusIndicator.svelte";
  import EmailLoginDialog from "$lib/components/EmailLoginDialog.svelte";
  import Sidebar from "$lib/components/sidebar/Sidebar.svelte";
  import {
    authService,
    spaceService,
    storachaClient,
    offlineDetectionService,
    offlineSyncManager,
  } from "$lib/services";
  import { errorHandler } from "$lib/services/error-handler";
  import { notificationService } from "$lib/services/notification";

  let { children } = $props();

  let isInitializing = $state(true);
  let initializationError = $state<string | null>(null);
  let isFirstTimeUser = $state(false);
  let showEmailLogin = $state(false);
  let needsEmailLogin = $state(false);

  onMount(async () => {
    await initializeApplication();
  });

  async function initializeApplication() {
    try {
      isInitializing = true;
      initializationError = null;

      // Show loading notification
      const loadingNotif = notificationService.loading(
        "Initializing application",
        "Setting up your secure environment..."
      );

      // Initialize offline detection first
      offlineDetectionService.initialize();

      // Initialize authentication and identity
      await errorHandler.withRetry(
        async () => {
          await authService.initialize();
        },
        {
          maxRetries: 3,
          baseDelay: 1000,
          maxDelay: 5000,
          backoffMultiplier: 2,
        },
        { operation: "auth_initialization" }
      );

      // Check if this is first time user
      const authState = authService.getAuthState();
      isFirstTimeUser = !authState.isAuthenticated;

      // Check if user needs to login with email for cloud storage
      const accountStatus = await authService.checkAccountStatus();
      needsEmailLogin = !accountStatus.hasAccount;

      // Initialize space management
      if (authState.isAuthenticated) {
        await errorHandler.withRetry(
          async () => {
            await spaceService.initialize();
          },
          {
            maxRetries: 2,
            baseDelay: 1000,
            maxDelay: 3000,
            backoffMultiplier: 2,
          },
          { operation: "space_initialization" }
        );

        // Initialize Storacha client if online
        if (offlineDetectionService.isOnline()) {
          try {
            await storachaClient.initialize();
          } catch (error) {
            console.warn(
              "Storacha client initialization failed, will work in offline mode:",
              error
            );
          }
        }

        // Initialize offline sync manager
        await offlineSyncManager.initialize();
      }

      // Setup error handler recovery strategies
      setupErrorRecovery();

      // Dismiss loading notification and show success
      notificationService.dismiss(loadingNotif);
      notificationService.success(
        "Ready to go!",
        "Your notes are secure and ready to use"
      );

      // Show onboarding message for first-time users
      if (isFirstTimeUser) {
        setTimeout(() => {
          notificationService.info(
            "Welcome to Storacha Notes!",
            "Your identity has been created automatically. All your notes are encrypted and stored securely.",
            8000
          );
        }, 1000);
      }
    } catch (error) {
      const errorMessage =
        error instanceof Error ? error.message : "Unknown initialization error";
      initializationError = errorMessage;

      notificationService.error("Initialization Failed", errorMessage, {
        label: "Retry",
        callback: () => {
          window.location.reload();
        },
      });

      console.error("Application initialization failed:", error);
    } finally {
      isInitializing = false;
    }
  }

  function setupErrorRecovery() {
    // Network error recovery
    errorHandler.registerRecoveryHandler("network", async (error) => {
      // Wait for connection to be restored
      if (offlineDetectionService.isOnline()) {
        notificationService.info(
          "Connection restored",
          "Syncing pending changes..."
        );
        await offlineSyncManager.processQueue();
        return true;
      }
      return false;
    });

    // Storage error recovery
    errorHandler.registerRecoveryHandler("storage", async (error) => {
      // Attempt to clear space and retry
      if (error.message.includes("quota")) {
        notificationService.warning(
          "Storage quota exceeded",
          "Please free up some space or delete old notes"
        );
      }
      return false;
    });

    // Listen to all errors and show notifications
    errorHandler.onError((error) => {
      if (error.severity === "critical" || error.severity === "high") {
        notificationService.error(
          error.message,
          error.context ? JSON.stringify(error.context) : undefined
        );
      } else if (error.severity === "medium") {
        notificationService.warning(error.message);
      }
    });
  }
=======
	import { onMount } from 'svelte';
	import favicon from '$lib/assets/favicon.svg';
	import ToastNotification from '$lib/components/ToastNotification.svelte';
	import ConnectionStatusIndicator from '$lib/components/ConnectionStatusIndicator.svelte';
	import SyncStatusIndicator from '$lib/components/SyncStatusIndicator.svelte';
	import EmailLoginDialog from '$lib/components/EmailLoginDialog.svelte';
	import { authService, spaceService, storachaClient, offlineDetectionService, offlineSyncManager, pageManager } from '$lib/services';
	import { errorHandler } from '$lib/services/error-handler';
	import { notificationService } from '$lib/services/notification';
	import Sidebar from '$lib/components/navigation/Sidebar.svelte';

	let { children } = $props();

	let isInitializing = $state(true);
	let initializationError = $state<string | null>(null);
	let isFirstTimeUser = $state(false);
	let showEmailLogin = $state(false);
	let needsEmailLogin = $state(false);
	let activePageId = $state<string | null>(null);

	onMount(async () => {
		await initializeApplication();
	});

	import { goto } from '$app/navigation';

	function handlePageSelect(event: CustomEvent) {
		activePageId = event.detail.pageId;
		goto(`/?pageId=${activePageId}`);
	}

	function handlePageCreate(event: CustomEvent) {
		// Logic to create a new page is now handled in Sidebar
		// But we might want to navigate to it if Sidebar emits select
	}

	async function initializeApplication() {
		try {
			isInitializing = true;
			initializationError = null;

			// Show loading notification
			const loadingNotif = notificationService.loading('Initializing application', 'Setting up your secure environment...');

			// Initialize offline detection first
			offlineDetectionService.initialize();

			// Initialize authentication and identity
			await errorHandler.withRetry(
				async () => {
					await authService.initialize();
				},
				{ maxRetries: 3, baseDelay: 1000, maxDelay: 5000, backoffMultiplier: 2 },
				{ operation: 'auth_initialization' }
			);

			// Check if this is first time user
			const authState = authService.getAuthState();
			isFirstTimeUser = !authState.isAuthenticated;

			// Check if user needs to login with email for cloud storage
			const accountStatus = await authService.checkAccountStatus();
			needsEmailLogin = !accountStatus.hasAccount;

			// Initialize space management
			if (authState.isAuthenticated) {
				await errorHandler.withRetry(
					async () => {
						await spaceService.initialize();
					},
					{ maxRetries: 2, baseDelay: 1000, maxDelay: 3000, backoffMultiplier: 2 },
					{ operation: 'space_initialization' }
				);

				// Initialize Storacha client if online
				if (offlineDetectionService.isOnline()) {
					try {
						await storachaClient.initialize();
					} catch (error) {
						console.warn('Storacha client initialization failed, will work in offline mode:', error);
					}
				}

				// Initialize offline sync manager
				await offlineSyncManager.initialize();

				// Initialize page manager and create welcome page if needed
				await pageManager.initialize();
				const WORKSPACE_ID = 'default-workspace';
				const rootPages = pageManager.getRootPages(WORKSPACE_ID);
				
				if (rootPages.length === 0) {
					// Create a welcome page for new users
					const welcomePage = pageManager.createPage({
						workspaceId: WORKSPACE_ID,
						parentId: null,
						title: 'Welcome to Storacha Notes',
						icon: { type: 'emoji', value: '👋' }
					});
					activePageId = welcomePage.id;
					goto(`/?pageId=${welcomePage.id}`);
				} else {
					// Navigate to the first page if no page is selected
					const currentPageId = new URL(window.location.href).searchParams.get('pageId');
					if (!currentPageId) {
						activePageId = rootPages[0].id;
						goto(`/?pageId=${rootPages[0].id}`);
					} else {
						activePageId = currentPageId;
					}
				}
			}

			// Setup error handler recovery strategies
			setupErrorRecovery();

			// Dismiss loading notification and show success
			notificationService.dismiss(loadingNotif);
			notificationService.success('Ready to go!', 'Your notes are secure and ready to use');

			// Show onboarding message for first-time users
			if (isFirstTimeUser) {
				setTimeout(() => {
					notificationService.info(
						'Welcome to Storacha Notes!',
						'Your identity has been created automatically. All your notes are encrypted and stored securely.',
						8000
					);
				}, 1000);
			}
		} catch (error) {
			const errorMessage = error instanceof Error ? error.message : 'Unknown initialization error';
			initializationError = errorMessage;
			
			notificationService.error(
				'Initialization Failed',
				errorMessage,
				{
					label: 'Retry',
					callback: () => {
						window.location.reload();
					}
				}
			);
			
			console.error('Application initialization failed:', error);
		} finally {
			isInitializing = false;
		}
	}

	function setupErrorRecovery() {
		// Network error recovery
		errorHandler.registerRecoveryHandler('network', async (error) => {
			// Wait for connection to be restored
			if (offlineDetectionService.isOnline()) {
				notificationService.info('Connection restored', 'Syncing pending changes...');
				await offlineSyncManager.processQueue();
				return true;
			}
			return false;
		});

		// Storage error recovery
		errorHandler.registerRecoveryHandler('storage', async (error) => {
			// Attempt to clear space and retry
			if (error.message.includes('quota')) {
				notificationService.warning(
					'Storage quota exceeded',
					'Please free up some space or delete old notes'
				);
			}
			return false;
		});

		// Listen to all errors and show notifications
		errorHandler.onError((error) => {
			if (error.severity === 'critical' || error.severity === 'high') {
				notificationService.error(
					error.message,
					error.context ? JSON.stringify(error.context) : undefined
				);
			} else if (error.severity === 'medium') {
				notificationService.warning(error.message);
			}
		});
	}
>>>>>>> 0061c4db
</script>

<svelte:head>
  <link rel="icon" href={favicon} />
  <title>Storacha Notes - Privacy-First Note Taking</title>
  <meta
    name="description"
    content="Privacy-first, offline-capable note-taking with decentralized storage"
  />
</svelte:head>

{#if isInitializing}
  <div class="initialization-screen">
    <div class="init-content">
      <div class="spinner"></div>
      <h1>Storacha Notes</h1>
      <p>Setting up your secure environment...</p>
    </div>
  </div>
{:else if initializationError}
  <div class="error-screen">
    <div class="error-content">
      <div class="error-icon">⚠</div>
      <h1>Initialization Failed</h1>
      <p class="error-message">{initializationError}</p>
      <button onclick={() => window.location.reload()} class="retry-button">
        Retry
      </button>
    </div>
  </div>
{:else}
<<<<<<< HEAD
  <div class="app-container">
    <Sidebar />
    <div class="main-content-wrapper">
      <!-- Email login banner -->
      {#if needsEmailLogin && !showEmailLogin}
        <div class="email-banner">
          <div class="banner-content">
            <span class="banner-icon">📧</span>
            <div class="banner-text">
              <strong>Enable Cloud Storage</strong>
              <p>Login with email to upload and share notes via IPFS</p>
            </div>
          </div>
          <button class="banner-button" onclick={() => (showEmailLogin = true)}>
            Get Started
          </button>
        </div>
      {/if}

      <!-- Status indicators -->
      <div class="status-bar">
        <ConnectionStatusIndicator />
        <SyncStatusIndicator />
      </div>

      <!-- Main content -->
      <main class="app-main">
        {@render children?.()}
      </main>

      <!-- Toast notifications -->
      <ToastNotification />

      <!-- Email login dialog -->
      {#if showEmailLogin}
        <EmailLoginDialog
          onClose={() => (showEmailLogin = false)}
          onSuccess={() => {
            needsEmailLogin = false;
            showEmailLogin = false;
            notificationService.success(
              "Cloud storage enabled!",
              "You can now upload and share notes"
            );
          }}
        />
      {/if}
    </div>
  </div>
{/if}

<style>
  :global(body) {
    margin: 0;
    padding: 0;
    font-family: -apple-system, BlinkMacSystemFont, "Segoe UI", Roboto, Oxygen,
      Ubuntu, Cantarell, sans-serif;
    background: #f9fafb;
    color: #111827;
  }

  :global(*) {
    box-sizing: border-box;
  }

  .initialization-screen,
  .error-screen {
    display: flex;
    align-items: center;
    justify-content: center;
    min-height: 100vh;
    background: linear-gradient(135deg, #667eea 0%, #764ba2 100%);
  }

  .init-content,
  .error-content {
    text-align: center;
    color: white;
    padding: 2rem;
  }

  .spinner {
    width: 3rem;
    height: 3rem;
    border: 4px solid rgba(255, 255, 255, 0.3);
    border-top-color: white;
    border-radius: 50%;
    animation: spin 0.8s linear infinite;
    margin: 0 auto 2rem;
  }

  @keyframes spin {
    to {
      transform: rotate(360deg);
    }
  }

  .init-content h1,
  .error-content h1 {
    font-size: 2rem;
    margin-bottom: 0.5rem;
    font-weight: 700;
  }

  .init-content p {
    font-size: 1.125rem;
    opacity: 0.9;
  }

  .error-icon {
    font-size: 4rem;
    margin-bottom: 1rem;
  }

  .error-message {
    font-size: 1rem;
    opacity: 0.9;
    margin-bottom: 2rem;
    max-width: 500px;
  }

  .retry-button {
    padding: 0.75rem 2rem;
    background: white;
    color: #667eea;
    border: none;
    border-radius: 0.5rem;
    font-size: 1rem;
    font-weight: 600;
    cursor: pointer;
    transition: transform 0.2s;
  }

  .retry-button:hover {
    transform: scale(1.05);
  }

  .app-container {
    display: flex;
    flex-direction: row;
    min-height: 100vh;
    overflow: hidden;
  }

  .main-content-wrapper {
    flex: 1;
    display: flex;
    flex-direction: column;
    min-width: 0;
    overflow: hidden;
  }

  .email-banner {
    display: flex;
    justify-content: space-between;
    align-items: center;
    padding: 1rem 1.5rem;
    background: linear-gradient(135deg, #667eea 0%, #764ba2 100%);
    color: white;
    gap: 1rem;
  }

  .banner-content {
    display: flex;
    align-items: center;
    gap: 1rem;
    flex: 1;
  }

  .banner-icon {
    font-size: 2rem;
  }

  .banner-text strong {
    display: block;
    font-size: 1rem;
    margin-bottom: 0.25rem;
  }

  .banner-text p {
    margin: 0;
    font-size: 0.875rem;
    opacity: 0.9;
  }

  .banner-button {
    padding: 0.625rem 1.5rem;
    background: white;
    color: #667eea;
    border: none;
    border-radius: 0.5rem;
    font-size: 0.875rem;
    font-weight: 600;
    cursor: pointer;
    transition: all 0.2s;
    white-space: nowrap;
  }

  .banner-button:hover {
    transform: translateY(-1px);
    box-shadow: 0 4px 6px rgba(0, 0, 0, 0.2);
  }

  @media (max-width: 768px) {
    .email-banner {
      flex-direction: column;
      text-align: center;
    }

    .banner-content {
      flex-direction: column;
    }

    .banner-button {
      width: 100%;
    }
  }

  .status-bar {
    display: flex;
    justify-content: flex-end;
    align-items: center;
    gap: 1rem;
    padding: 0.5rem 1rem;
    background: white;
    border-bottom: 1px solid #e5e7eb;
    position: sticky;
    top: 0;
    z-index: 100;
  }

  .app-main {
    flex: 1;
    overflow: auto;
  }
=======
	<div class="app-container">
		<!-- Email login banner -->
		{#if needsEmailLogin && !showEmailLogin}
			<div class="email-banner">
				<div class="banner-content">
					<span class="banner-icon">📧</span>
					<div class="banner-text">
						<strong>Enable Cloud Storage</strong>
						<p>Login with email to upload and share notes via IPFS</p>
					</div>
				</div>
				<button class="banner-button" onclick={() => showEmailLogin = true}>
					Get Started
				</button>
			</div>
		{/if}

		<!-- Status indicators -->
		<div class="status-bar">
			<ConnectionStatusIndicator />
			<SyncStatusIndicator />
		</div>

		<!-- App layout with sidebar -->
		<div class="app-layout">
			<!-- Sidebar -->
			<Sidebar 
				{activePageId}
				on:select={handlePageSelect}
				on:create={handlePageCreate}
			/>

			<!-- Main content -->
			<main class="app-main">
				{@render children?.()}
			</main>
		</div>

		<!-- Toast notifications -->
		<ToastNotification />

		<!-- Email login dialog -->
		{#if showEmailLogin}
			<EmailLoginDialog 
				onClose={() => showEmailLogin = false}
				onSuccess={() => {
					needsEmailLogin = false;
					showEmailLogin = false;
					notificationService.success('Cloud storage enabled!', 'You can now upload and share notes');
				}}
			/>
		{/if}
	</div>
{/if}

<style>
	:global(body) {
		margin: 0;
		padding: 0;
		font-family: -apple-system, BlinkMacSystemFont, 'Segoe UI', Roboto, Oxygen, Ubuntu, Cantarell, sans-serif;
		background: #f9fafb;
		color: #111827;
	}

	:global(*) {
		box-sizing: border-box;
	}

	.initialization-screen,
	.error-screen {
		display: flex;
		align-items: center;
		justify-content: center;
		min-height: 100vh;
		background: linear-gradient(135deg, #667eea 0%, #764ba2 100%);
	}

	.init-content,
	.error-content {
		text-align: center;
		color: white;
		padding: 2rem;
	}

	.spinner {
		width: 3rem;
		height: 3rem;
		border: 4px solid rgba(255, 255, 255, 0.3);
		border-top-color: white;
		border-radius: 50%;
		animation: spin 0.8s linear infinite;
		margin: 0 auto 2rem;
	}

	@keyframes spin {
		to { transform: rotate(360deg); }
	}

	.init-content h1,
	.error-content h1 {
		font-size: 2rem;
		margin-bottom: 0.5rem;
		font-weight: 700;
	}

	.init-content p {
		font-size: 1.125rem;
		opacity: 0.9;
	}

	.error-icon {
		font-size: 4rem;
		margin-bottom: 1rem;
	}

	.error-message {
		font-size: 1rem;
		opacity: 0.9;
		margin-bottom: 2rem;
		max-width: 500px;
	}

	.retry-button {
		padding: 0.75rem 2rem;
		background: white;
		color: #667eea;
		border: none;
		border-radius: 0.5rem;
		font-size: 1rem;
		font-weight: 600;
		cursor: pointer;
		transition: transform 0.2s;
	}

	.retry-button:hover {
		transform: scale(1.05);
	}

	.app-container {
		display: flex;
		flex-direction: column;
		min-height: 100vh;
	}

	.email-banner {
		display: flex;
		justify-content: space-between;
		align-items: center;
		padding: 1rem 1.5rem;
		background: linear-gradient(135deg, #667eea 0%, #764ba2 100%);
		color: white;
		gap: 1rem;
	}

	.banner-content {
		display: flex;
		align-items: center;
		gap: 1rem;
		flex: 1;
	}

	.banner-icon {
		font-size: 2rem;
	}

	.banner-text strong {
		display: block;
		font-size: 1rem;
		margin-bottom: 0.25rem;
	}

	.banner-text p {
		margin: 0;
		font-size: 0.875rem;
		opacity: 0.9;
	}

	.banner-button {
		padding: 0.625rem 1.5rem;
		background: white;
		color: #667eea;
		border: none;
		border-radius: 0.5rem;
		font-size: 0.875rem;
		font-weight: 600;
		cursor: pointer;
		transition: all 0.2s;
		white-space: nowrap;
	}

	.banner-button:hover {
		transform: translateY(-1px);
		box-shadow: 0 4px 6px rgba(0, 0, 0, 0.2);
	}

	@media (max-width: 768px) {
		.email-banner {
			flex-direction: column;
			text-align: center;
		}

		.banner-content {
			flex-direction: column;
		}

		.banner-button {
			width: 100%;
		}
	}

	.status-bar {
		display: flex;
		justify-content: flex-end;
		align-items: center;
		gap: 1rem;
		padding: 0.5rem 1rem;
		background: white;
		border-bottom: 1px solid #e5e7eb;
		position: sticky;
		top: 0;
		z-index: 100;
	}

	.app-layout {
		display: flex;
		flex: 1;
		overflow: hidden;
		height: calc(100vh - 45px); /* Account for status bar */
	}

	.app-main {
		flex: 1;
		overflow: auto;
		height: 100%;
	}
>>>>>>> 0061c4db
</style><|MERGE_RESOLUTION|>--- conflicted
+++ resolved
@@ -1,5 +1,4 @@
 <script lang="ts">
-<<<<<<< HEAD
   import { onMount } from "svelte";
   import favicon from "$lib/assets/favicon.svg";
   import ToastNotification from "$lib/components/ToastNotification.svelte";
@@ -173,195 +172,6 @@
       }
     });
   }
-=======
-	import { onMount } from 'svelte';
-	import favicon from '$lib/assets/favicon.svg';
-	import ToastNotification from '$lib/components/ToastNotification.svelte';
-	import ConnectionStatusIndicator from '$lib/components/ConnectionStatusIndicator.svelte';
-	import SyncStatusIndicator from '$lib/components/SyncStatusIndicator.svelte';
-	import EmailLoginDialog from '$lib/components/EmailLoginDialog.svelte';
-	import { authService, spaceService, storachaClient, offlineDetectionService, offlineSyncManager, pageManager } from '$lib/services';
-	import { errorHandler } from '$lib/services/error-handler';
-	import { notificationService } from '$lib/services/notification';
-	import Sidebar from '$lib/components/navigation/Sidebar.svelte';
-
-	let { children } = $props();
-
-	let isInitializing = $state(true);
-	let initializationError = $state<string | null>(null);
-	let isFirstTimeUser = $state(false);
-	let showEmailLogin = $state(false);
-	let needsEmailLogin = $state(false);
-	let activePageId = $state<string | null>(null);
-
-	onMount(async () => {
-		await initializeApplication();
-	});
-
-	import { goto } from '$app/navigation';
-
-	function handlePageSelect(event: CustomEvent) {
-		activePageId = event.detail.pageId;
-		goto(`/?pageId=${activePageId}`);
-	}
-
-	function handlePageCreate(event: CustomEvent) {
-		// Logic to create a new page is now handled in Sidebar
-		// But we might want to navigate to it if Sidebar emits select
-	}
-
-	async function initializeApplication() {
-		try {
-			isInitializing = true;
-			initializationError = null;
-
-			// Show loading notification
-			const loadingNotif = notificationService.loading('Initializing application', 'Setting up your secure environment...');
-
-			// Initialize offline detection first
-			offlineDetectionService.initialize();
-
-			// Initialize authentication and identity
-			await errorHandler.withRetry(
-				async () => {
-					await authService.initialize();
-				},
-				{ maxRetries: 3, baseDelay: 1000, maxDelay: 5000, backoffMultiplier: 2 },
-				{ operation: 'auth_initialization' }
-			);
-
-			// Check if this is first time user
-			const authState = authService.getAuthState();
-			isFirstTimeUser = !authState.isAuthenticated;
-
-			// Check if user needs to login with email for cloud storage
-			const accountStatus = await authService.checkAccountStatus();
-			needsEmailLogin = !accountStatus.hasAccount;
-
-			// Initialize space management
-			if (authState.isAuthenticated) {
-				await errorHandler.withRetry(
-					async () => {
-						await spaceService.initialize();
-					},
-					{ maxRetries: 2, baseDelay: 1000, maxDelay: 3000, backoffMultiplier: 2 },
-					{ operation: 'space_initialization' }
-				);
-
-				// Initialize Storacha client if online
-				if (offlineDetectionService.isOnline()) {
-					try {
-						await storachaClient.initialize();
-					} catch (error) {
-						console.warn('Storacha client initialization failed, will work in offline mode:', error);
-					}
-				}
-
-				// Initialize offline sync manager
-				await offlineSyncManager.initialize();
-
-				// Initialize page manager and create welcome page if needed
-				await pageManager.initialize();
-				const WORKSPACE_ID = 'default-workspace';
-				const rootPages = pageManager.getRootPages(WORKSPACE_ID);
-				
-				if (rootPages.length === 0) {
-					// Create a welcome page for new users
-					const welcomePage = pageManager.createPage({
-						workspaceId: WORKSPACE_ID,
-						parentId: null,
-						title: 'Welcome to Storacha Notes',
-						icon: { type: 'emoji', value: '👋' }
-					});
-					activePageId = welcomePage.id;
-					goto(`/?pageId=${welcomePage.id}`);
-				} else {
-					// Navigate to the first page if no page is selected
-					const currentPageId = new URL(window.location.href).searchParams.get('pageId');
-					if (!currentPageId) {
-						activePageId = rootPages[0].id;
-						goto(`/?pageId=${rootPages[0].id}`);
-					} else {
-						activePageId = currentPageId;
-					}
-				}
-			}
-
-			// Setup error handler recovery strategies
-			setupErrorRecovery();
-
-			// Dismiss loading notification and show success
-			notificationService.dismiss(loadingNotif);
-			notificationService.success('Ready to go!', 'Your notes are secure and ready to use');
-
-			// Show onboarding message for first-time users
-			if (isFirstTimeUser) {
-				setTimeout(() => {
-					notificationService.info(
-						'Welcome to Storacha Notes!',
-						'Your identity has been created automatically. All your notes are encrypted and stored securely.',
-						8000
-					);
-				}, 1000);
-			}
-		} catch (error) {
-			const errorMessage = error instanceof Error ? error.message : 'Unknown initialization error';
-			initializationError = errorMessage;
-			
-			notificationService.error(
-				'Initialization Failed',
-				errorMessage,
-				{
-					label: 'Retry',
-					callback: () => {
-						window.location.reload();
-					}
-				}
-			);
-			
-			console.error('Application initialization failed:', error);
-		} finally {
-			isInitializing = false;
-		}
-	}
-
-	function setupErrorRecovery() {
-		// Network error recovery
-		errorHandler.registerRecoveryHandler('network', async (error) => {
-			// Wait for connection to be restored
-			if (offlineDetectionService.isOnline()) {
-				notificationService.info('Connection restored', 'Syncing pending changes...');
-				await offlineSyncManager.processQueue();
-				return true;
-			}
-			return false;
-		});
-
-		// Storage error recovery
-		errorHandler.registerRecoveryHandler('storage', async (error) => {
-			// Attempt to clear space and retry
-			if (error.message.includes('quota')) {
-				notificationService.warning(
-					'Storage quota exceeded',
-					'Please free up some space or delete old notes'
-				);
-			}
-			return false;
-		});
-
-		// Listen to all errors and show notifications
-		errorHandler.onError((error) => {
-			if (error.severity === 'critical' || error.severity === 'high') {
-				notificationService.error(
-					error.message,
-					error.context ? JSON.stringify(error.context) : undefined
-				);
-			} else if (error.severity === 'medium') {
-				notificationService.warning(error.message);
-			}
-		});
-	}
->>>>>>> 0061c4db
 </script>
 
 <svelte:head>
@@ -393,7 +203,6 @@
     </div>
   </div>
 {:else}
-<<<<<<< HEAD
   <div class="app-container">
     <Sidebar />
     <div class="main-content-wrapper">
@@ -446,13 +255,78 @@
 {/if}
 
 <style>
+  :global(:root) {
+    /* Light theme (default) */
+    --bg-primary: #ffffff;
+    --bg-secondary: #f7f7f7;
+    --bg-tertiary: #f3f4f6;
+    --bg-hover: rgba(0, 0, 0, 0.05);
+    --bg-active: rgba(0, 255, 67, 0.1);
+    --bg-card: #ffffff;
+    --bg-input: #ffffff;
+
+    --text-primary: #1a1a1a;
+    --text-secondary: #6b7280;
+    --text-tertiary: #9ca3af;
+
+    --border-color: #e5e7eb;
+    --border-input: #d1d5db;
+    --border-input-focus: #00ff43;
+
+    --accent-color: #00ff43;
+    --accent-hover: #00dd3a;
+    --accent-glow: rgba(0, 255, 67, 0.3);
+
+    --gray-dark: #484c51;
+    --gray-light: #c2c4c8;
+
+    --shadow-sm: 0 1px 2px rgba(0, 0, 0, 0.05);
+    --shadow-md: 0 4px 6px rgba(0, 0, 0, 0.07);
+    --shadow-lg: 0 10px 25px rgba(0, 0, 0, 0.1);
+    --shadow-glow: 0 0 20px rgba(0, 255, 67, 0.2);
+  }
+
+  :global([data-theme="dark"]) {
+    /* Dark theme */
+    --bg-primary: #1e1e1e;
+    --bg-secondary: #2a2a2a;
+    --bg-tertiary: #333333;
+    --bg-hover: rgba(255, 255, 255, 0.08);
+    --bg-active: rgba(0, 255, 67, 0.15);
+    --bg-card: #252525;
+    --bg-input: #2a2a2a;
+
+    --text-primary: #f9fafb;
+    --text-secondary: #c2c4c8;
+    --text-tertiary: #9ca3af;
+
+    --border-color: #3d3d3d;
+    --border-input: #484c51;
+    --border-input-focus: #00ff43;
+
+    --accent-color: #00ff43;
+    --accent-hover: #00dd3a;
+    --accent-glow: rgba(0, 255, 67, 0.4);
+
+    --gray-dark: #484c51;
+    --gray-light: #c2c4c8;
+
+    --shadow-sm: 0 1px 2px rgba(0, 0, 0, 0.4);
+    --shadow-md: 0 4px 6px rgba(0, 0, 0, 0.5);
+    --shadow-lg: 0 10px 25px rgba(0, 0, 0, 0.7);
+    --shadow-glow: 0 0 25px rgba(0, 255, 67, 0.3);
+  }
+
   :global(body) {
     margin: 0;
     padding: 0;
     font-family: -apple-system, BlinkMacSystemFont, "Segoe UI", Roboto, Oxygen,
       Ubuntu, Cantarell, sans-serif;
-    background: #f9fafb;
-    color: #111827;
+    background: var(--bg-tertiary);
+    color: var(--text-primary);
+    transition:
+      background-color 0.2s,
+      color 0.2s;
   }
 
   :global(*) {
@@ -517,8 +391,8 @@
 
   .retry-button {
     padding: 0.75rem 2rem;
-    background: white;
-    color: #667eea;
+    background: var(--bg-primary);
+    color: var(--accent-color);
     border: none;
     border-radius: 0.5rem;
     font-size: 1rem;
@@ -544,6 +418,7 @@
     flex-direction: column;
     min-width: 0;
     overflow: hidden;
+    margin-left: 260px;
   }
 
   .email-banner {
@@ -581,8 +456,8 @@
 
   .banner-button {
     padding: 0.625rem 1.5rem;
-    background: white;
-    color: #667eea;
+    background: var(--bg-primary);
+    color: var(--accent-color);
     border: none;
     border-radius: 0.5rem;
     font-size: 0.875rem;
@@ -618,8 +493,8 @@
     align-items: center;
     gap: 1rem;
     padding: 0.5rem 1rem;
-    background: white;
-    border-bottom: 1px solid #e5e7eb;
+    background: var(--bg-primary);
+    border-bottom: 1px solid var(--border-color);
     position: sticky;
     top: 0;
     z-index: 100;
@@ -629,241 +504,4 @@
     flex: 1;
     overflow: auto;
   }
-=======
-	<div class="app-container">
-		<!-- Email login banner -->
-		{#if needsEmailLogin && !showEmailLogin}
-			<div class="email-banner">
-				<div class="banner-content">
-					<span class="banner-icon">📧</span>
-					<div class="banner-text">
-						<strong>Enable Cloud Storage</strong>
-						<p>Login with email to upload and share notes via IPFS</p>
-					</div>
-				</div>
-				<button class="banner-button" onclick={() => showEmailLogin = true}>
-					Get Started
-				</button>
-			</div>
-		{/if}
-
-		<!-- Status indicators -->
-		<div class="status-bar">
-			<ConnectionStatusIndicator />
-			<SyncStatusIndicator />
-		</div>
-
-		<!-- App layout with sidebar -->
-		<div class="app-layout">
-			<!-- Sidebar -->
-			<Sidebar 
-				{activePageId}
-				on:select={handlePageSelect}
-				on:create={handlePageCreate}
-			/>
-
-			<!-- Main content -->
-			<main class="app-main">
-				{@render children?.()}
-			</main>
-		</div>
-
-		<!-- Toast notifications -->
-		<ToastNotification />
-
-		<!-- Email login dialog -->
-		{#if showEmailLogin}
-			<EmailLoginDialog 
-				onClose={() => showEmailLogin = false}
-				onSuccess={() => {
-					needsEmailLogin = false;
-					showEmailLogin = false;
-					notificationService.success('Cloud storage enabled!', 'You can now upload and share notes');
-				}}
-			/>
-		{/if}
-	</div>
-{/if}
-
-<style>
-	:global(body) {
-		margin: 0;
-		padding: 0;
-		font-family: -apple-system, BlinkMacSystemFont, 'Segoe UI', Roboto, Oxygen, Ubuntu, Cantarell, sans-serif;
-		background: #f9fafb;
-		color: #111827;
-	}
-
-	:global(*) {
-		box-sizing: border-box;
-	}
-
-	.initialization-screen,
-	.error-screen {
-		display: flex;
-		align-items: center;
-		justify-content: center;
-		min-height: 100vh;
-		background: linear-gradient(135deg, #667eea 0%, #764ba2 100%);
-	}
-
-	.init-content,
-	.error-content {
-		text-align: center;
-		color: white;
-		padding: 2rem;
-	}
-
-	.spinner {
-		width: 3rem;
-		height: 3rem;
-		border: 4px solid rgba(255, 255, 255, 0.3);
-		border-top-color: white;
-		border-radius: 50%;
-		animation: spin 0.8s linear infinite;
-		margin: 0 auto 2rem;
-	}
-
-	@keyframes spin {
-		to { transform: rotate(360deg); }
-	}
-
-	.init-content h1,
-	.error-content h1 {
-		font-size: 2rem;
-		margin-bottom: 0.5rem;
-		font-weight: 700;
-	}
-
-	.init-content p {
-		font-size: 1.125rem;
-		opacity: 0.9;
-	}
-
-	.error-icon {
-		font-size: 4rem;
-		margin-bottom: 1rem;
-	}
-
-	.error-message {
-		font-size: 1rem;
-		opacity: 0.9;
-		margin-bottom: 2rem;
-		max-width: 500px;
-	}
-
-	.retry-button {
-		padding: 0.75rem 2rem;
-		background: white;
-		color: #667eea;
-		border: none;
-		border-radius: 0.5rem;
-		font-size: 1rem;
-		font-weight: 600;
-		cursor: pointer;
-		transition: transform 0.2s;
-	}
-
-	.retry-button:hover {
-		transform: scale(1.05);
-	}
-
-	.app-container {
-		display: flex;
-		flex-direction: column;
-		min-height: 100vh;
-	}
-
-	.email-banner {
-		display: flex;
-		justify-content: space-between;
-		align-items: center;
-		padding: 1rem 1.5rem;
-		background: linear-gradient(135deg, #667eea 0%, #764ba2 100%);
-		color: white;
-		gap: 1rem;
-	}
-
-	.banner-content {
-		display: flex;
-		align-items: center;
-		gap: 1rem;
-		flex: 1;
-	}
-
-	.banner-icon {
-		font-size: 2rem;
-	}
-
-	.banner-text strong {
-		display: block;
-		font-size: 1rem;
-		margin-bottom: 0.25rem;
-	}
-
-	.banner-text p {
-		margin: 0;
-		font-size: 0.875rem;
-		opacity: 0.9;
-	}
-
-	.banner-button {
-		padding: 0.625rem 1.5rem;
-		background: white;
-		color: #667eea;
-		border: none;
-		border-radius: 0.5rem;
-		font-size: 0.875rem;
-		font-weight: 600;
-		cursor: pointer;
-		transition: all 0.2s;
-		white-space: nowrap;
-	}
-
-	.banner-button:hover {
-		transform: translateY(-1px);
-		box-shadow: 0 4px 6px rgba(0, 0, 0, 0.2);
-	}
-
-	@media (max-width: 768px) {
-		.email-banner {
-			flex-direction: column;
-			text-align: center;
-		}
-
-		.banner-content {
-			flex-direction: column;
-		}
-
-		.banner-button {
-			width: 100%;
-		}
-	}
-
-	.status-bar {
-		display: flex;
-		justify-content: flex-end;
-		align-items: center;
-		gap: 1rem;
-		padding: 0.5rem 1rem;
-		background: white;
-		border-bottom: 1px solid #e5e7eb;
-		position: sticky;
-		top: 0;
-		z-index: 100;
-	}
-
-	.app-layout {
-		display: flex;
-		flex: 1;
-		overflow: hidden;
-		height: calc(100vh - 45px); /* Account for status bar */
-	}
-
-	.app-main {
-		flex: 1;
-		overflow: auto;
-		height: 100%;
-	}
->>>>>>> 0061c4db
 </style>