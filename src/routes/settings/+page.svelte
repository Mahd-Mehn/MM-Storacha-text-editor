<script lang="ts">
<<<<<<< HEAD
  import { userStore } from "$lib/stores/user";

  let name = $userStore.name;
  let email = $userStore.email;
  let saved = false;

  function saveProfile() {
    userStore.updateUser({ name, email });
    saved = true;
    setTimeout(() => (saved = false), 2000);
=======
  import { onMount } from 'svelte';
  import { authService } from '$lib/services/auth';
  import { storachaClient } from '$lib/services/storacha';
  import { notificationService } from '$lib/services/notification';
  import { goto } from '$app/navigation';
  
  let email = $state('');
  let isLoggingIn = $state(false);
  let accountStatus = $state<{
    hasAccount: boolean;
    hasSpace: boolean;
    email: string | null;
  }>({ hasAccount: false, hasSpace: false, email: null });
  let clientStatus = $state<{
    initialized: boolean;
    authenticated: boolean;
    currentSpace: string | null;
    clientReady: boolean;
  }>({ initialized: false, authenticated: false, currentSpace: null, clientReady: false });
  
  // Identity & Key management
  let userDID = $state<string | null>(null);
  let didCopied = $state(false);
  let generatingKeys = $state(false);
  let hasEncryptionKeys = $state(false);
  
  onMount(async () => {
    await loadStatus();
    await loadIdentity();
  });
  
  async function loadStatus() {
    try {
      accountStatus = await authService.checkAccountStatus();
      clientStatus = storachaClient.getStatus();
    } catch (error) {
      console.error('Failed to load status:', error);
    }
  }
  
  async function loadIdentity() {
    try {
      userDID = authService.getDID();
      // Check if we have encryption keys in localStorage
      const storedKeys = localStorage.getItem('encryption_keys');
      hasEncryptionKeys = !!storedKeys;
    } catch (error) {
      console.error('Failed to load identity:', error);
    }
  }
  
  async function copyDID() {
    if (!userDID) return;
    try {
      await navigator.clipboard.writeText(userDID);
      didCopied = true;
      setTimeout(() => { didCopied = false; }, 2000);
      notificationService.success('Copied!', 'Your DID has been copied to clipboard');
    } catch (error) {
      notificationService.error('Failed to copy', 'Could not copy to clipboard');
    }
  }
  
  async function generateEncryptionKeys() {
    generatingKeys = true;
    try {
      // Generate ECDH key pair for encryption
      const keyPair = await crypto.subtle.generateKey(
        { name: 'ECDH', namedCurve: 'P-256' },
        true,
        ['deriveKey', 'deriveBits']
      );
      
      // Export public key for sharing
      const publicKeyJwk = await crypto.subtle.exportKey('jwk', keyPair.publicKey);
      const privateKeyJwk = await crypto.subtle.exportKey('jwk', keyPair.privateKey);
      
      // Store in localStorage (in production, use more secure storage)
      localStorage.setItem('encryption_keys', JSON.stringify({
        publicKey: publicKeyJwk,
        privateKey: privateKeyJwk,
        createdAt: new Date().toISOString()
      }));
      
      hasEncryptionKeys = true;
      notificationService.success('Keys Generated', 'Your encryption keys have been created');
    } catch (error) {
      console.error('Failed to generate keys:', error);
      notificationService.error('Generation Failed', 'Could not generate encryption keys');
    } finally {
      generatingKeys = false;
    }
  }
  
  async function exportPublicKey() {
    try {
      const storedKeys = localStorage.getItem('encryption_keys');
      if (!storedKeys) return;
      
      const keys = JSON.parse(storedKeys);
      const publicKeyData = JSON.stringify(keys.publicKey, null, 2);
      await navigator.clipboard.writeText(publicKeyData);
      notificationService.success('Copied!', 'Public key copied to clipboard');
    } catch (error) {
      notificationService.error('Failed to export', 'Could not export public key');
    }
  }
  
  async function handleEmailLogin() {
    if (!email || !email.includes('@')) {
      notificationService.error('Invalid email', 'Please enter a valid email address');
      return;
    }
    
    isLoggingIn = true;
    try {
      await authService.loginWithEmail(email);
      notificationService.success(
        'Check your email', 
        'We sent you a verification link. Click it to complete setup.'
      );
      await loadStatus();
    } catch (error) {
      notificationService.error(
        'Login failed', 
        error instanceof Error ? error.message : 'Please try again'
      );
    } finally {
      isLoggingIn = false;
    }
  }
  
  function goBack() {
    goto('/');
>>>>>>> 7e623829
  }
</script>

<div class="settings-page">
  <header class="page-header">
    <h1>Settings</h1>
    <p>Manage your profile and preferences</p>
  </header>

  <div class="settings-content">
    <section class="settings-section">
      <h2>Profile Information</h2>

      <div class="form-group">
        <label for="name">Name</label>
        <input
          id="name"
          type="text"
          bind:value={name}
          placeholder="Your name"
          class="input-field"
        />
      </div>

      <div class="form-group">
        <label for="email">Email</label>
        <input
          id="email"
          type="email"
          bind:value={email}
          placeholder="your.email@example.com"
          class="input-field"
        />
      </div>

      <button class="save-btn" on:click={saveProfile}>
        {#if saved}
          ✓ Saved!
        {:else}
          Save Changes
        {/if}
      </button>
<<<<<<< HEAD
    </section>
=======
      <h1>Settings</h1>
    </div>
    
    <div class="settings-content">
      <!-- Storage Status -->
      <section class="settings-section">
        <h2>Storage Status</h2>
        <div class="status-grid">
          <div class="status-item">
            <span class="status-label">Authentication:</span>
            <span class="status-value {clientStatus.authenticated ? 'success' : 'warning'}">
              {clientStatus.authenticated ? '✓ Authenticated' : '⚠ Not authenticated'}
            </span>
          </div>
          <div class="status-item">
            <span class="status-label">Cloud Storage:</span>
            <span class="status-value {clientStatus.clientReady ? 'success' : 'warning'}">
              {clientStatus.clientReady ? '✓ Ready' : '⚠ Not configured'}
            </span>
          </div>
          {#if accountStatus.email}
            <div class="status-item">
              <span class="status-label">Email:</span>
              <span class="status-value">{accountStatus.email}</span>
            </div>
          {/if}
          {#if clientStatus.currentSpace}
            <div class="status-item">
              <span class="status-label">Space DID:</span>
              <span class="status-value mono">{clientStatus.currentSpace.slice(0, 20)}...</span>
            </div>
          {/if}
        </div>
      </section>
      
      <!-- Email Login -->
      {#if !accountStatus.hasAccount}
        <section class="settings-section">
          <h2>Enable Cloud Storage</h2>
          <p class="section-description">
            Login with email to provision cloud storage space. This enables:
          </p>
          <ul class="feature-list">
            <li>✓ Automatic backup to decentralized storage</li>
            <li>✓ Access notes from any device</li>
            <li>✓ Share notes via IPFS links</li>
            <li>✓ Version history in the cloud</li>
          </ul>
          
          <div class="email-login-form">
            <input 
              type="email" 
              class="email-input"
              bind:value={email}
              placeholder="your@email.com"
              disabled={isLoggingIn}
            />
            <button 
              class="login-button"
              onclick={handleEmailLogin}
              disabled={isLoggingIn || !email}
            >
              {#if isLoggingIn}
                <span class="spinner-small"></span>
                Sending...
              {:else}
                Login with Email
              {/if}
            </button>
          </div>
          
          <div class="info-box">
            <strong>Note:</strong> Without email login, your notes are stored locally only. 
            They won't sync across devices or backup to the cloud.
          </div>
        </section>
      {:else}
        <section class="settings-section">
          <h2>Cloud Storage Active</h2>
          <p class="success-message">
            ✓ Your notes are being backed up to decentralized storage
          </p>
          {#if !clientStatus.clientReady}
            <div class="warning-box">
              <strong>Setup incomplete:</strong> Please check your email and complete the verification process.
              After verification, select a payment plan (free tier available).
            </div>
          {/if}
        </section>
      {/if}
      
      <!-- Identity & Encryption Keys -->
      <section class="settings-section">
        <h2>Identity & Security</h2>
        
        <!-- Your DID -->
        <div class="identity-section">
          <h3>Your Decentralized Identifier (DID)</h3>
          <p class="section-description">
            Your DID is your unique identity on the decentralized web. Share it with others to receive encrypted content.
          </p>
          
          {#if userDID}
            <div class="did-display">
              <code class="did-value">{userDID}</code>
              <button class="copy-did-btn" onclick={copyDID}>
                {didCopied ? '✓ Copied' : '📋 Copy'}
              </button>
            </div>
          {:else}
            <div class="warning-box">
              <strong>No identity found.</strong> Login to create your decentralized identity.
            </div>
          {/if}
        </div>
        
        <!-- Encryption Keys -->
        <div class="encryption-section">
          <h3>Encryption Keys</h3>
          <p class="section-description">
            Encryption keys are used to securely share content. When someone shares with your DID, 
            they use your public key to encrypt the content.
          </p>
          
          {#if hasEncryptionKeys}
            <div class="keys-status">
              <span class="status-badge success">✓ Keys configured</span>
              <button class="secondary-btn" onclick={exportPublicKey}>
                📤 Export Public Key
              </button>
            </div>
            <p class="help-text">
              Share your public key with collaborators so they can encrypt content for you.
            </p>
          {:else}
            <div class="keys-setup">
              <button 
                class="primary-btn" 
                onclick={generateEncryptionKeys}
                disabled={generatingKeys}
              >
                {#if generatingKeys}
                  <span class="spinner-small"></span>
                  Generating...
                {:else}
                  🔐 Generate Encryption Keys
                {/if}
              </button>
              <p class="help-text">
                Generate keys to enable end-to-end encrypted sharing with other users.
              </p>
            </div>
          {/if}
        </div>
      </section>
      
      <!-- About -->
      <section class="settings-section">
        <h2>About</h2>
        <p>
          Storacha Notes uses decentralized storage powered by 
          <a href="https://storacha.network" target="_blank" rel="noopener">Storacha</a> 
          and IPFS. Your notes are encrypted and stored across a distributed network.
        </p>
      </section>
    </div>
>>>>>>> 7e623829
  </div>
</div>

<style>
  .settings-page {
    min-height: 100vh;
    background: var(--bg-tertiary);
    padding: 3rem 4rem;
    max-width: 800px;
    margin: 0 auto;
  }

  .page-header {
    margin-bottom: 3rem;
  }

  .page-header h1 {
    font-size: 2.5rem;
    font-weight: 700;
    color: var(--text-primary);
    margin: 0 0 0.5rem;
  }

  .page-header p {
    font-size: 1.125rem;
    color: var(--text-secondary);
    margin: 0;
  }

  .settings-content {
    background: var(--bg-card);
    border: 1px solid var(--border-color);
    border-radius: 1rem;
    padding: 2rem;
  }

  .settings-section {
    margin-bottom: 2rem;
  }

  .settings-section:last-child {
    margin-bottom: 0;
  }

  .settings-section h2 {
    font-size: 1.5rem;
    font-weight: 600;
    color: var(--text-primary);
    margin: 0 0 1.5rem;
  }

  .form-group {
    margin-bottom: 1.5rem;
  }

  .form-group label {
    display: block;
    font-size: 0.875rem;
    font-weight: 600;
    color: var(--text-primary);
    margin-bottom: 0.5rem;
  }

  .input-field {
    width: 100%;
    padding: 0.75rem 1rem;
    background: var(--bg-input);
    border: 2px solid var(--border-input);
    border-radius: 0.5rem;
    font-size: 1rem;
    color: var(--text-primary);
    transition: all 0.2s;
  }

  .input-field:focus {
    outline: none;
    border-color: var(--border-input-focus);
    box-shadow: 0 0 0 4px var(--accent-glow);
  }

  .input-field::placeholder {
    color: var(--text-tertiary);
  }

  .save-btn {
    padding: 0.75rem 2rem;
    background: var(--accent-color);
    color: #000;
    border: none;
    border-radius: 0.5rem;
    font-size: 0.9375rem;
    font-weight: 600;
    cursor: pointer;
    transition: all 0.2s;
    box-shadow: 0 0 15px var(--accent-glow);
  }

  .save-btn:hover {
    transform: translateY(-2px);
    box-shadow: 0 4px 20px var(--accent-glow);
  }

  .save-btn:active {
    transform: translateY(0);
  }
<<<<<<< HEAD

  @media (max-width: 768px) {
=======
  
  /* Identity & Security Section */
  .identity-section,
  .encryption-section {
    margin-bottom: 1.5rem;
    padding-bottom: 1.5rem;
    border-bottom: 1px solid #e5e7eb;
  }
  
  .encryption-section {
    border-bottom: none;
    margin-bottom: 0;
  }
  
  .identity-section h3,
  .encryption-section h3 {
    font-size: 0.9375rem;
    font-weight: 600;
    color: #374151;
    margin: 0 0 0.5rem 0;
  }
  
  .did-display {
    display: flex;
    align-items: center;
    gap: 0.75rem;
    margin-top: 0.75rem;
    padding: 0.75rem;
    background: #f3f4f6;
    border-radius: 0.5rem;
    overflow: hidden;
  }
  
  .did-value {
    font-family: ui-monospace, monospace;
    font-size: 0.75rem;
    color: #1f2937;
    word-break: break-all;
    flex: 1;
    padding: 0.375rem 0.5rem;
    background: white;
    border-radius: 0.25rem;
  }
  
  .copy-did-btn {
    flex-shrink: 0;
    padding: 0.5rem 0.75rem;
    background: #3b82f6;
    color: white;
    border: none;
    border-radius: 0.375rem;
    font-size: 0.75rem;
    font-weight: 500;
    cursor: pointer;
    transition: background 0.15s;
  }
  
  .copy-did-btn:hover {
    background: #2563eb;
  }
  
  .keys-status {
    display: flex;
    align-items: center;
    gap: 1rem;
    margin-top: 0.75rem;
    padding: 0.75rem;
    background: #f0fdf4;
    border-radius: 0.5rem;
  }
  
  .status-badge {
    padding: 0.375rem 0.75rem;
    border-radius: 9999px;
    font-size: 0.75rem;
    font-weight: 500;
  }
  
  .status-badge.success {
    background: #dcfce7;
    color: #166534;
  }
  
  .keys-setup {
    margin-top: 0.75rem;
  }
  
  .primary-btn {
    display: inline-flex;
    align-items: center;
    gap: 0.5rem;
    padding: 0.625rem 1rem;
    background: #3b82f6;
    color: white;
    border: none;
    border-radius: 0.375rem;
    font-size: 0.875rem;
    font-weight: 500;
    cursor: pointer;
    transition: background 0.15s;
  }
  
  .primary-btn:hover {
    background: #2563eb;
  }
  
  .primary-btn:disabled {
    opacity: 0.6;
    cursor: not-allowed;
  }
  
  .secondary-btn {
    padding: 0.5rem 0.75rem;
    background: white;
    border: 1px solid #d1d5db;
    border-radius: 0.375rem;
    font-size: 0.75rem;
    color: #374151;
    cursor: pointer;
    transition: all 0.15s;
  }
  
  .secondary-btn:hover {
    background: #f9fafb;
    border-color: #9ca3af;
  }
  
  .help-text {
    font-size: 0.75rem;
    color: #6b7280;
    margin-top: 0.5rem;
  }

  @media (max-width: 640px) {
>>>>>>> 7e623829
    .settings-page {
      padding: 2rem 1.5rem;
    }

    .settings-content {
      padding: 1.5rem;
    }

    .page-header h1 {
      font-size: 2rem;
    }
  }
</style><|MERGE_RESOLUTION|>--- conflicted
+++ resolved
@@ -1,23 +1,10 @@
 <script lang="ts">
-<<<<<<< HEAD
-  import { userStore } from "$lib/stores/user";
-
-  let name = $userStore.name;
-  let email = $userStore.email;
-  let saved = false;
-
-  function saveProfile() {
-    userStore.updateUser({ name, email });
-    saved = true;
-    setTimeout(() => (saved = false), 2000);
-=======
-  import { onMount } from 'svelte';
-  import { authService } from '$lib/services/auth';
-  import { storachaClient } from '$lib/services/storacha';
-  import { notificationService } from '$lib/services/notification';
-  import { goto } from '$app/navigation';
-  
-  let email = $state('');
+  import { onMount } from "svelte";
+  import { authService } from "$lib/services/auth";
+  import { storachaClient } from "$lib/services/storacha";
+  import { notificationService } from "$lib/services/notification";
+  
+  let email = $state("");
   let isLoggingIn = $state(false);
   let accountStatus = $state<{
     hasAccount: boolean;
@@ -47,7 +34,7 @@
       accountStatus = await authService.checkAccountStatus();
       clientStatus = storachaClient.getStatus();
     } catch (error) {
-      console.error('Failed to load status:', error);
+      console.error("Failed to load status:", error);
     }
   }
   
@@ -55,10 +42,10 @@
     try {
       userDID = authService.getDID();
       // Check if we have encryption keys in localStorage
-      const storedKeys = localStorage.getItem('encryption_keys');
+      const storedKeys = localStorage.getItem("encryption_keys");
       hasEncryptionKeys = !!storedKeys;
     } catch (error) {
-      console.error('Failed to load identity:', error);
+      console.error("Failed to load identity:", error);
     }
   }
   
@@ -68,9 +55,9 @@
       await navigator.clipboard.writeText(userDID);
       didCopied = true;
       setTimeout(() => { didCopied = false; }, 2000);
-      notificationService.success('Copied!', 'Your DID has been copied to clipboard');
+      notificationService.success("Copied!", "Your DID has been copied to clipboard");
     } catch (error) {
-      notificationService.error('Failed to copy', 'Could not copy to clipboard');
+      notificationService.error("Failed to copy", "Could not copy to clipboard");
     }
   }
   
@@ -79,27 +66,27 @@
     try {
       // Generate ECDH key pair for encryption
       const keyPair = await crypto.subtle.generateKey(
-        { name: 'ECDH', namedCurve: 'P-256' },
+        { name: "ECDH", namedCurve: "P-256" },
         true,
-        ['deriveKey', 'deriveBits']
+        ["deriveKey", "deriveBits"]
       );
       
       // Export public key for sharing
-      const publicKeyJwk = await crypto.subtle.exportKey('jwk', keyPair.publicKey);
-      const privateKeyJwk = await crypto.subtle.exportKey('jwk', keyPair.privateKey);
+      const publicKeyJwk = await crypto.subtle.exportKey("jwk", keyPair.publicKey);
+      const privateKeyJwk = await crypto.subtle.exportKey("jwk", keyPair.privateKey);
       
       // Store in localStorage (in production, use more secure storage)
-      localStorage.setItem('encryption_keys', JSON.stringify({
+      localStorage.setItem("encryption_keys", JSON.stringify({
         publicKey: publicKeyJwk,
         privateKey: privateKeyJwk,
         createdAt: new Date().toISOString()
       }));
       
       hasEncryptionKeys = true;
-      notificationService.success('Keys Generated', 'Your encryption keys have been created');
+      notificationService.success("Keys Generated", "Your encryption keys have been created");
     } catch (error) {
-      console.error('Failed to generate keys:', error);
-      notificationService.error('Generation Failed', 'Could not generate encryption keys');
+      console.error("Failed to generate keys:", error);
+      notificationService.error("Generation Failed", "Could not generate encryption keys");
     } finally {
       generatingKeys = false;
     }
@@ -107,21 +94,21 @@
   
   async function exportPublicKey() {
     try {
-      const storedKeys = localStorage.getItem('encryption_keys');
+      const storedKeys = localStorage.getItem("encryption_keys");
       if (!storedKeys) return;
       
       const keys = JSON.parse(storedKeys);
       const publicKeyData = JSON.stringify(keys.publicKey, null, 2);
       await navigator.clipboard.writeText(publicKeyData);
-      notificationService.success('Copied!', 'Public key copied to clipboard');
+      notificationService.success("Copied!", "Public key copied to clipboard");
     } catch (error) {
-      notificationService.error('Failed to export', 'Could not export public key');
+      notificationService.error("Failed to export", "Could not export public key");
     }
   }
   
   async function handleEmailLogin() {
     if (!email || !email.includes('@')) {
-      notificationService.error('Invalid email', 'Please enter a valid email address');
+      notificationService.error("Invalid email", "Please enter a valid email address");
       return;
     }
     
@@ -129,235 +116,184 @@
     try {
       await authService.loginWithEmail(email);
       notificationService.success(
-        'Check your email', 
-        'We sent you a verification link. Click it to complete setup.'
+        "Check your email", 
+        "We sent you a verification link. Click it to complete setup."
       );
       await loadStatus();
     } catch (error) {
       notificationService.error(
-        'Login failed', 
-        error instanceof Error ? error.message : 'Please try again'
+        "Login failed", 
+        error instanceof Error ? error.message : "Please try again"
       );
     } finally {
       isLoggingIn = false;
     }
   }
-  
-  function goBack() {
-    goto('/');
->>>>>>> 7e623829
-  }
 </script>
 
 <div class="settings-page">
   <header class="page-header">
     <h1>Settings</h1>
-    <p>Manage your profile and preferences</p>
+    <p>Manage storage, identity, and security</p>
   </header>
 
   <div class="settings-content">
+    <!-- Storage Status -->
     <section class="settings-section">
-      <h2>Profile Information</h2>
-
-      <div class="form-group">
-        <label for="name">Name</label>
-        <input
-          id="name"
-          type="text"
-          bind:value={name}
-          placeholder="Your name"
-          class="input-field"
-        />
+      <h2>Storage Status</h2>
+      <div class="status-grid">
+        <div class="status-item">
+          <span class="status-label">Authentication:</span>
+          <span class="status-value" class:success={clientStatus.authenticated} class:warning={!clientStatus.authenticated}>
+            {clientStatus.authenticated ? "Authenticated" : "Not authenticated"}
+          </span>
+        </div>
+        <div class="status-item">
+          <span class="status-label">Cloud Storage:</span>
+          <span class="status-value" class:success={clientStatus.clientReady} class:warning={!clientStatus.clientReady}>
+            {clientStatus.clientReady ? "Ready" : "Not configured"}
+          </span>
+        </div>
+        {#if accountStatus.email}
+          <div class="status-item">
+            <span class="status-label">Email:</span>
+            <span class="status-value">{accountStatus.email}</span>
+          </div>
+        {/if}
+        {#if clientStatus.currentSpace}
+          <div class="status-item">
+            <span class="status-label">Space DID:</span>
+            <span class="status-value mono">{clientStatus.currentSpace.slice(0, 20)}...</span>
+          </div>
+        {/if}
       </div>
-
-      <div class="form-group">
-        <label for="email">Email</label>
-        <input
-          id="email"
-          type="email"
-          bind:value={email}
-          placeholder="your.email@example.com"
-          class="input-field"
-        />
-      </div>
-
-      <button class="save-btn" on:click={saveProfile}>
-        {#if saved}
-          ✓ Saved!
-        {:else}
-          Save Changes
-        {/if}
-      </button>
-<<<<<<< HEAD
     </section>
-=======
-      <h1>Settings</h1>
-    </div>
-    
-    <div class="settings-content">
-      <!-- Storage Status -->
+
+    <!-- Email Login -->
+    {#if !accountStatus.hasAccount}
       <section class="settings-section">
-        <h2>Storage Status</h2>
-        <div class="status-grid">
-          <div class="status-item">
-            <span class="status-label">Authentication:</span>
-            <span class="status-value {clientStatus.authenticated ? 'success' : 'warning'}">
-              {clientStatus.authenticated ? '✓ Authenticated' : '⚠ Not authenticated'}
-            </span>
-          </div>
-          <div class="status-item">
-            <span class="status-label">Cloud Storage:</span>
-            <span class="status-value {clientStatus.clientReady ? 'success' : 'warning'}">
-              {clientStatus.clientReady ? '✓ Ready' : '⚠ Not configured'}
-            </span>
-          </div>
-          {#if accountStatus.email}
-            <div class="status-item">
-              <span class="status-label">Email:</span>
-              <span class="status-value">{accountStatus.email}</span>
-            </div>
-          {/if}
-          {#if clientStatus.currentSpace}
-            <div class="status-item">
-              <span class="status-label">Space DID:</span>
-              <span class="status-value mono">{clientStatus.currentSpace.slice(0, 20)}...</span>
-            </div>
-          {/if}
+        <h2>Enable Cloud Storage</h2>
+        <p class="section-description">
+          Login with email to provision cloud storage. This enables:
+        </p>
+        <ul class="feature-list">
+          <li>Automatic backup to decentralized storage</li>
+          <li>Access notes from any device</li>
+          <li>Share notes via IPFS links</li>
+          <li>Version history in the cloud</li>
+        </ul>
+
+        <div class="email-login-form">
+          <input
+            type="email"
+            class="email-input"
+            bind:value={email}
+            placeholder="your@email.com"
+            disabled={isLoggingIn}
+          />
+          <button
+            class="login-button"
+            onclick={handleEmailLogin}
+            disabled={isLoggingIn || !email}
+          >
+            {#if isLoggingIn}
+              <span class="spinner-small" aria-hidden="true"></span>
+              Sending...
+            {:else}
+              Login with Email
+            {/if}
+          </button>
+        </div>
+
+        <div class="info-box">
+          <strong>Note:</strong> Without email login, your notes are stored locally only.
+          They won't sync across devices or backup to the cloud.
         </div>
       </section>
-      
-      <!-- Email Login -->
-      {#if !accountStatus.hasAccount}
-        <section class="settings-section">
-          <h2>Enable Cloud Storage</h2>
-          <p class="section-description">
-            Login with email to provision cloud storage space. This enables:
+    {:else}
+      <section class="settings-section">
+        <h2>Cloud Storage</h2>
+        <p class="success-message">Cloud backup is enabled.</p>
+        {#if !clientStatus.clientReady}
+          <div class="warning-box">
+            <strong>Setup incomplete:</strong> Check your email and complete verification.
+            After verification, select a plan (free tier available).
+          </div>
+        {/if}
+      </section>
+    {/if}
+
+    <!-- Identity & Encryption Keys -->
+    <section class="settings-section">
+      <h2>Identity & Security</h2>
+
+      <div class="identity-section">
+        <h3>Your Decentralized Identifier (DID)</h3>
+        <p class="section-description">
+          Share your DID to receive encrypted content.
+        </p>
+
+        {#if userDID}
+          <div class="did-display">
+            <code class="did-value">{userDID}</code>
+            <button class="copy-did-btn" onclick={copyDID}>
+              {didCopied ? "Copied" : "Copy"}
+            </button>
+          </div>
+        {:else}
+          <div class="warning-box">
+            <strong>No identity found.</strong> Login to create your decentralized identity.
+          </div>
+        {/if}
+      </div>
+
+      <div class="encryption-section">
+        <h3>Encryption Keys</h3>
+        <p class="section-description">
+          Keys are used to securely share content end-to-end.
+        </p>
+
+        {#if hasEncryptionKeys}
+          <div class="keys-status">
+            <span class="status-badge success">Keys configured</span>
+            <button class="secondary-btn" onclick={exportPublicKey}>
+              Export Public Key
+            </button>
+          </div>
+          <p class="help-text">
+            Share your public key with collaborators so they can encrypt content for you.
           </p>
-          <ul class="feature-list">
-            <li>✓ Automatic backup to decentralized storage</li>
-            <li>✓ Access notes from any device</li>
-            <li>✓ Share notes via IPFS links</li>
-            <li>✓ Version history in the cloud</li>
-          </ul>
-          
-          <div class="email-login-form">
-            <input 
-              type="email" 
-              class="email-input"
-              bind:value={email}
-              placeholder="your@email.com"
-              disabled={isLoggingIn}
-            />
-            <button 
-              class="login-button"
-              onclick={handleEmailLogin}
-              disabled={isLoggingIn || !email}
+        {:else}
+          <div class="keys-setup">
+            <button
+              class="primary-btn"
+              onclick={generateEncryptionKeys}
+              disabled={generatingKeys}
             >
-              {#if isLoggingIn}
-                <span class="spinner-small"></span>
-                Sending...
+              {#if generatingKeys}
+                <span class="spinner-small" aria-hidden="true"></span>
+                Generating...
               {:else}
-                Login with Email
+                Generate Encryption Keys
               {/if}
             </button>
+            <p class="help-text">
+              Generate keys to enable encrypted sharing with other users.
+            </p>
           </div>
-          
-          <div class="info-box">
-            <strong>Note:</strong> Without email login, your notes are stored locally only. 
-            They won't sync across devices or backup to the cloud.
-          </div>
-        </section>
-      {:else}
-        <section class="settings-section">
-          <h2>Cloud Storage Active</h2>
-          <p class="success-message">
-            ✓ Your notes are being backed up to decentralized storage
-          </p>
-          {#if !clientStatus.clientReady}
-            <div class="warning-box">
-              <strong>Setup incomplete:</strong> Please check your email and complete the verification process.
-              After verification, select a payment plan (free tier available).
-            </div>
-          {/if}
-        </section>
-      {/if}
-      
-      <!-- Identity & Encryption Keys -->
-      <section class="settings-section">
-        <h2>Identity & Security</h2>
-        
-        <!-- Your DID -->
-        <div class="identity-section">
-          <h3>Your Decentralized Identifier (DID)</h3>
-          <p class="section-description">
-            Your DID is your unique identity on the decentralized web. Share it with others to receive encrypted content.
-          </p>
-          
-          {#if userDID}
-            <div class="did-display">
-              <code class="did-value">{userDID}</code>
-              <button class="copy-did-btn" onclick={copyDID}>
-                {didCopied ? '✓ Copied' : '📋 Copy'}
-              </button>
-            </div>
-          {:else}
-            <div class="warning-box">
-              <strong>No identity found.</strong> Login to create your decentralized identity.
-            </div>
-          {/if}
-        </div>
-        
-        <!-- Encryption Keys -->
-        <div class="encryption-section">
-          <h3>Encryption Keys</h3>
-          <p class="section-description">
-            Encryption keys are used to securely share content. When someone shares with your DID, 
-            they use your public key to encrypt the content.
-          </p>
-          
-          {#if hasEncryptionKeys}
-            <div class="keys-status">
-              <span class="status-badge success">✓ Keys configured</span>
-              <button class="secondary-btn" onclick={exportPublicKey}>
-                📤 Export Public Key
-              </button>
-            </div>
-            <p class="help-text">
-              Share your public key with collaborators so they can encrypt content for you.
-            </p>
-          {:else}
-            <div class="keys-setup">
-              <button 
-                class="primary-btn" 
-                onclick={generateEncryptionKeys}
-                disabled={generatingKeys}
-              >
-                {#if generatingKeys}
-                  <span class="spinner-small"></span>
-                  Generating...
-                {:else}
-                  🔐 Generate Encryption Keys
-                {/if}
-              </button>
-              <p class="help-text">
-                Generate keys to enable end-to-end encrypted sharing with other users.
-              </p>
-            </div>
-          {/if}
-        </div>
-      </section>
-      
-      <!-- About -->
-      <section class="settings-section">
-        <h2>About</h2>
-        <p>
-          Storacha Notes uses decentralized storage powered by 
-          <a href="https://storacha.network" target="_blank" rel="noopener">Storacha</a> 
-          and IPFS. Your notes are encrypted and stored across a distributed network.
-        </p>
-      </section>
-    </div>
->>>>>>> 7e623829
+        {/if}
+      </div>
+    </section>
+
+    <!-- About -->
+    <section class="settings-section">
+      <h2>About</h2>
+      <p>
+        Storacha Notes uses decentralized storage powered by
+        <a href="https://storacha.network" target="_blank" rel="noopener">Storacha</a>
+        and IPFS.
+      </p>
+    </section>
   </div>
 </div>
 
@@ -409,20 +345,70 @@
     margin: 0 0 1.5rem;
   }
 
-  .form-group {
-    margin-bottom: 1.5rem;
-  }
-
-  .form-group label {
-    display: block;
+  .section-description {
+    font-size: 0.875rem;
+    color: var(--text-secondary);
+    margin: 0.25rem 0 1rem;
+  }
+
+  .status-grid {
+    display: grid;
+    grid-template-columns: 1fr;
+    gap: 0.75rem;
+  }
+
+  .status-item {
+    display: flex;
+    justify-content: space-between;
+    gap: 1rem;
+    padding: 0.75rem 1rem;
+    border: 1px solid var(--border-color);
+    border-radius: 0.5rem;
+    background: var(--bg-secondary);
+  }
+
+  .status-label {
+    color: var(--text-secondary);
     font-size: 0.875rem;
     font-weight: 600;
-    color: var(--text-primary);
-    margin-bottom: 0.5rem;
-  }
-
-  .input-field {
-    width: 100%;
+  }
+
+  .status-value {
+    color: var(--text-primary);
+    font-size: 0.875rem;
+    font-weight: 600;
+  }
+
+  .status-value.success {
+    color: var(--accent-color);
+  }
+
+  .status-value.warning {
+    color: var(--text-secondary);
+  }
+
+  .mono {
+    font-family: ui-monospace, SFMono-Regular, Menlo, Monaco, Consolas, "Liberation Mono", "Courier New", monospace;
+    font-weight: 500;
+  }
+
+  .feature-list {
+    margin: 0 0 1rem;
+    padding-left: 1.25rem;
+    color: var(--text-secondary);
+    font-size: 0.875rem;
+  }
+
+  .email-login-form {
+    display: flex;
+    gap: 0.75rem;
+    align-items: center;
+    flex-wrap: wrap;
+  }
+
+  .email-input {
+    flex: 1;
+    min-width: 220px;
     padding: 0.75rem 1rem;
     background: var(--bg-input);
     border: 2px solid var(--border-input);
@@ -432,18 +418,14 @@
     transition: all 0.2s;
   }
 
-  .input-field:focus {
+  .email-input:focus {
     outline: none;
     border-color: var(--border-input-focus);
     box-shadow: 0 0 0 4px var(--accent-glow);
   }
 
-  .input-field::placeholder {
-    color: var(--text-tertiary);
-  }
-
-  .save-btn {
-    padding: 0.75rem 2rem;
+  .login-button {
+    padding: 0.75rem 1rem;
     background: var(--accent-color);
     color: #000;
     border: none;
@@ -453,27 +435,81 @@
     cursor: pointer;
     transition: all 0.2s;
     box-shadow: 0 0 15px var(--accent-glow);
-  }
-
-  .save-btn:hover {
-    transform: translateY(-2px);
-    box-shadow: 0 4px 20px var(--accent-glow);
-  }
-
-  .save-btn:active {
-    transform: translateY(0);
-  }
-<<<<<<< HEAD
-
-  @media (max-width: 768px) {
-=======
+    display: inline-flex;
+    align-items: center;
+    gap: 0.5rem;
+  }
+
+  .login-button:disabled {
+    opacity: 0.6;
+    cursor: not-allowed;
+    box-shadow: none;
+  }
+
+  
+  .spinner-small {
+    display: inline-block;
+    width: 1rem;
+    height: 1rem;
+    border: 2px solid rgba(0, 0, 0, 0.15);
+    border-top-color: rgba(0, 0, 0, 0.55);
+    border-radius: 50%;
+    animation: spin 0.6s linear infinite;
+  }
+  :global([data-theme="dark"]) .spinner-small {
+    border: 2px solid rgba(255, 255, 255, 0.25);
+    border-top-color: rgba(255, 255, 255, 0.75);
+  }
+  
+  @keyframes spin {
+    to { transform: rotate(360deg); }
+  }
+  
+  .info-box {
+    padding: 1rem;
+    background: var(--bg-secondary);
+    border: 1px solid var(--border-color);
+    border-radius: 0.375rem;
+    color: var(--text-secondary);
+    font-size: 0.875rem;
+    margin-top: 1rem;
+  }
+  
+  .warning-box {
+    padding: 1rem;
+    background: var(--bg-secondary);
+    border: 1px solid var(--border-color);
+    border-radius: 0.375rem;
+    color: var(--text-secondary);
+    font-size: 0.875rem;
+    margin-top: 1rem;
+  }
+  
+  .success-message {
+    color: var(--text-primary);
+    font-weight: 500;
+    padding: 1rem;
+    background: var(--bg-secondary);
+    border: 1px solid var(--border-color);
+    border-radius: 0.375rem;
+  }
+  
+  a {
+    color: var(--text-primary);
+    text-decoration: none;
+    border-bottom: 1px solid var(--border-color);
+  }
+  
+  a:hover {
+    border-bottom-color: var(--accent-color);
+  }
   
   /* Identity & Security Section */
   .identity-section,
   .encryption-section {
     margin-bottom: 1.5rem;
     padding-bottom: 1.5rem;
-    border-bottom: 1px solid #e5e7eb;
+    border-bottom: 1px solid var(--border-color);
   }
   
   .encryption-section {
@@ -485,7 +521,7 @@
   .encryption-section h3 {
     font-size: 0.9375rem;
     font-weight: 600;
-    color: #374151;
+    color: var(--text-primary);
     margin: 0 0 0.5rem 0;
   }
   
@@ -495,7 +531,7 @@
     gap: 0.75rem;
     margin-top: 0.75rem;
     padding: 0.75rem;
-    background: #f3f4f6;
+    background: var(--bg-secondary);
     border-radius: 0.5rem;
     overflow: hidden;
   }
@@ -503,19 +539,20 @@
   .did-value {
     font-family: ui-monospace, monospace;
     font-size: 0.75rem;
-    color: #1f2937;
+    color: var(--text-primary);
     word-break: break-all;
     flex: 1;
     padding: 0.375rem 0.5rem;
-    background: white;
+    background: var(--bg-input);
     border-radius: 0.25rem;
+    border: 1px solid var(--border-color);
   }
   
   .copy-did-btn {
     flex-shrink: 0;
     padding: 0.5rem 0.75rem;
-    background: #3b82f6;
-    color: white;
+    background: var(--accent-color);
+    color: #000;
     border: none;
     border-radius: 0.375rem;
     font-size: 0.75rem;
@@ -525,7 +562,7 @@
   }
   
   .copy-did-btn:hover {
-    background: #2563eb;
+    background: var(--accent-hover);
   }
   
   .keys-status {
@@ -534,7 +571,8 @@
     gap: 1rem;
     margin-top: 0.75rem;
     padding: 0.75rem;
-    background: #f0fdf4;
+    background: var(--bg-secondary);
+    border: 1px solid var(--border-color);
     border-radius: 0.5rem;
   }
   
@@ -546,8 +584,8 @@
   }
   
   .status-badge.success {
-    background: #dcfce7;
-    color: #166534;
+    background: var(--bg-active);
+    color: var(--text-primary);
   }
   
   .keys-setup {
@@ -559,18 +597,19 @@
     align-items: center;
     gap: 0.5rem;
     padding: 0.625rem 1rem;
-    background: #3b82f6;
-    color: white;
+    background: var(--accent-color);
+    color: #000;
     border: none;
     border-radius: 0.375rem;
     font-size: 0.875rem;
     font-weight: 500;
     cursor: pointer;
     transition: background 0.15s;
+    box-shadow: 0 0 15px var(--accent-glow);
   }
   
   .primary-btn:hover {
-    background: #2563eb;
+    background: var(--accent-hover);
   }
   
   .primary-btn:disabled {
@@ -580,28 +619,27 @@
   
   .secondary-btn {
     padding: 0.5rem 0.75rem;
-    background: white;
-    border: 1px solid #d1d5db;
+    background: var(--bg-primary);
+    border: 1px solid var(--border-color);
     border-radius: 0.375rem;
     font-size: 0.75rem;
-    color: #374151;
+    color: var(--text-primary);
     cursor: pointer;
     transition: all 0.15s;
   }
   
   .secondary-btn:hover {
-    background: #f9fafb;
-    border-color: #9ca3af;
+    background: var(--bg-hover);
+    border-color: var(--accent-color);
   }
   
   .help-text {
     font-size: 0.75rem;
-    color: #6b7280;
+    color: var(--text-secondary);
     margin-top: 0.5rem;
   }
 
   @media (max-width: 640px) {
->>>>>>> 7e623829
     .settings-page {
       padding: 2rem 1.5rem;
     }
