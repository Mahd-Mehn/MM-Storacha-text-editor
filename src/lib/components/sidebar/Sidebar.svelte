<script lang="ts">
  import { goto } from "$app/navigation";
  import { page } from "$app/stores";
  import { onMount } from "svelte";
  import WorkspaceTree from "./WorkspaceTree.svelte";
  import ThemeToggle from "$lib/components/ThemeToggle.svelte";
  import { workspaceStore } from "$lib/stores/workspace";
<<<<<<< HEAD
  import { userStore } from "$lib/stores/user";
=======
  import { authService, spaceService } from "$lib/services";
  import { notificationService } from "$lib/services/notification";
  import type { SpaceInfo } from "$lib/types/auth";
>>>>>>> 7e623829

  let { collapsed = false } = $props<{ collapsed?: boolean }>();

  let searchQuery = $state("");
  let showWorkspaceDropdown = $state(false);
  let showUserMenu = $state(false);
  let workspaces = $state<SpaceInfo[]>([]);
  let currentWorkspace = $state<SpaceInfo | null>(null);
  let userEmail = $state<string | null>(null);
  let isLoggedIn = $state(false);
  let isCreatingWorkspace = $state(false);
  let newWorkspaceName = $state("");
  let isCollapsed = $state(collapsed);

  onMount(async () => {
    await loadUserData();
    await loadWorkspaces();
  });

  async function loadUserData() {
    const status = await authService.checkAccountStatus();
    userEmail = status.email;
    isLoggedIn = status.hasAccount;
  }

  async function loadWorkspaces() {
    try {
      workspaces = await spaceService.getSpaces();
      currentWorkspace = spaceService.getCurrentSpace();
    } catch (error) {
      console.error("Failed to load workspaces:", error);
    }
  }

  function toggleSidebar() {
    isCollapsed = !isCollapsed;
  }

  function toggleWorkspaceDropdown() {
    showWorkspaceDropdown = !showWorkspaceDropdown;
    if (showWorkspaceDropdown) {
      showUserMenu = false;
    }
  }

  function toggleUserMenu() {
    showUserMenu = !showUserMenu;
    if (showUserMenu) {
      showWorkspaceDropdown = false;
    }
  }

  function closeDropdowns() {
    showWorkspaceDropdown = false;
    showUserMenu = false;
    isCreatingWorkspace = false;
    newWorkspaceName = "";
  }

  async function selectWorkspace(workspace: SpaceInfo) {
    try {
      await spaceService.setCurrentSpace(workspace.did);
      currentWorkspace = workspace;
      notificationService.success("Workspace switched", `Now using "${workspace.name}"`);
      closeDropdowns();
    } catch (error) {
      notificationService.error("Failed to switch workspace", error instanceof Error ? error.message : "Unknown error");
    }
  }

  async function createWorkspace() {
    if (!newWorkspaceName.trim()) {
      notificationService.warning("Please enter a workspace name");
      return;
    }

    try {
      const newSpace = await spaceService.createSpace(newWorkspaceName.trim());
      workspaces = [...workspaces, newSpace];
      currentWorkspace = newSpace;
      notificationService.success("Workspace created", `"${newSpace.name}" is ready to use`);
      closeDropdowns();
    } catch (error) {
      notificationService.error("Failed to create workspace", error instanceof Error ? error.message : "Unknown error");
    }
  }

  function handleNewPage() {
    // TODO: Implement new page creation
    console.log("Create new page");
  }

  function handleSearch() {
    // TODO: Implement search
    console.log("Search:", searchQuery);
  }

<<<<<<< HEAD
  // Update body class for sidebar state
  $: if (typeof document !== "undefined") {
    if (collapsed) {
      document.body.classList.add("sidebar-collapsed");
    } else {
      document.body.classList.remove("sidebar-collapsed");
=======
  function navigateToSettings() {
    closeDropdowns();
    goto("/settings");
  }

  function handleLogout() {
    authService.clearIdentity();
    spaceService.clearCurrentSpace();
    if (typeof window !== 'undefined') {
      localStorage.removeItem('storacha-email-login');
      localStorage.removeItem('storacha-login-timestamp');
    }
    notificationService.info("Logged out", "You have been logged out successfully");
    closeDropdowns();
    window.location.reload();
  }

  // Close dropdowns when clicking outside
  function handleClickOutside(event: MouseEvent) {
    const target = event.target as HTMLElement;
    if (!target.closest('.workspace-dropdown-container') && !target.closest('.user-menu-container')) {
      closeDropdowns();
>>>>>>> 7e623829
    }
  }
</script>

<!-- svelte-ignore a11y_no_static_element_interactions -->
<svelte:window onclick={handleClickOutside} />

<aside class="sidebar" class:collapsed={isCollapsed}>
  <!-- Workspace Header -->
  <div class="workspace-header workspace-dropdown-container">
    <button class="workspace-selector" title="Switch workspace" onclick={(e) => { e.stopPropagation(); toggleWorkspaceDropdown(); }}>
      <div class="workspace-icon">
        <span>📝</span>
      </div>
      <div class="workspace-info">
        <div class="workspace-name">{currentWorkspace?.name || 'My Workspace'}</div>
        <div class="workspace-subtitle">{isLoggedIn ? 'Storacha Space' : 'Personal'}</div>
      </div>
      <svg
        class="chevron"
        class:rotated={showWorkspaceDropdown}
        width="16"
        height="16"
        viewBox="0 0 16 16"
        fill="none"
      >
        <path
          d="M4 6l4 4 4-4"
          stroke="currentColor"
          stroke-width="1.5"
          stroke-linecap="round"
        />
      </svg>
    </button>

    <!-- Workspace Dropdown -->
    {#if showWorkspaceDropdown}
      <div class="dropdown workspace-dropdown">
        <div class="dropdown-header">
          <span>Workspaces</span>
          {#if isLoggedIn}
            <button class="dropdown-action-btn" onclick={() => isCreatingWorkspace = true} title="Create workspace">
              <svg width="14" height="14" viewBox="0 0 14 14" fill="none">
                <path d="M7 2v10M2 7h10" stroke="currentColor" stroke-width="1.5" stroke-linecap="round"/>
              </svg>
            </button>
          {/if}
        </div>

        {#if isCreatingWorkspace}
          <div class="create-workspace-form">
            <input
              type="text"
              placeholder="Workspace name..."
              bind:value={newWorkspaceName}
              onkeydown={(e) => e.key === 'Enter' && createWorkspace()}
            />
            <div class="form-actions">
              <button class="btn-cancel" onclick={() => { isCreatingWorkspace = false; newWorkspaceName = ''; }}>
                Cancel
              </button>
              <button class="btn-create" onclick={createWorkspace}>
                Create
              </button>
            </div>
          </div>
        {/if}

        <div class="dropdown-items">
          {#if workspaces.length === 0}
            <div class="dropdown-empty">
              {#if isLoggedIn}
                <p>No workspaces yet</p>
                <button class="btn-create-first" onclick={() => isCreatingWorkspace = true}>
                  Create your first workspace
                </button>
              {:else}
                <p>Login with Storacha to create workspaces</p>
              {/if}
            </div>
          {:else}
            {#each workspaces as workspace}
              <button
                class="dropdown-item"
                class:active={currentWorkspace?.did === workspace.did}
                onclick={() => selectWorkspace(workspace)}
              >
                <div class="item-icon">
                  <svg width="16" height="16" viewBox="0 0 16 16" fill="none">
                    <rect x="2" y="2" width="12" height="12" rx="2" stroke="currentColor" stroke-width="1.5"/>
                  </svg>
                </div>
                <span class="item-name">{workspace.name || 'Unnamed Space'}</span>
                {#if currentWorkspace?.did === workspace.did}
                  <svg class="check-icon" width="14" height="14" viewBox="0 0 14 14" fill="none">
                    <path d="M3 7l3 3 5-5" stroke="currentColor" stroke-width="2" stroke-linecap="round" stroke-linejoin="round"/>
                  </svg>
                {/if}
              </button>
            {/each}
          {/if}
        </div>

        {#if !isLoggedIn}
          <div class="dropdown-footer">
            <p class="login-hint">
              <svg width="14" height="14" viewBox="0 0 14 14" fill="none">
                <circle cx="7" cy="7" r="6" stroke="currentColor" stroke-width="1.5"/>
                <path d="M7 4v3M7 9v.5" stroke="currentColor" stroke-width="1.5" stroke-linecap="round"/>
              </svg>
              Login to sync across devices
            </p>
          </div>
        {/if}
      </div>
    {/if}
  </div>

  <!-- Search -->
  <div class="search-container">
    <div class="search-box">
      <svg
        class="search-icon"
        width="16"
        height="16"
        viewBox="0 0 16 16"
        fill="none"
      >
        <circle cx="7" cy="7" r="5" stroke="currentColor" stroke-width="1.5" />
        <path
          d="M11 11l3 3"
          stroke="currentColor"
          stroke-width="1.5"
          stroke-linecap="round"
        />
      </svg>
      <input
        type="text"
        placeholder="Search..."
        bind:value={searchQuery}
        oninput={handleSearch}
      />
      <kbd class="shortcut">⌘K</kbd>
    </div>
  </div>

  <!-- Navigation Sections -->
  <div class="nav-sections">
    <!-- General Section -->
    <div class="nav-section">
      <div class="section-header">GENERAL</div>
      <nav class="nav-items">
        <a href="/dashboard" class="nav-item">
          <svg
            class="nav-icon"
            width="18"
            height="18"
            viewBox="0 0 18 18"
            fill="none"
          >
            <rect
              x="2"
              y="2"
              width="6"
              height="6"
              rx="1"
              stroke="currentColor"
              stroke-width="1.5"
            />
            <rect
              x="10"
              y="2"
              width="6"
              height="6"
              rx="1"
              stroke="currentColor"
              stroke-width="1.5"
            />
            <rect
              x="2"
              y="10"
              width="6"
              height="6"
              rx="1"
              stroke="currentColor"
              stroke-width="1.5"
            />
            <rect
              x="10"
              y="10"
              width="6"
              height="6"
              rx="1"
              stroke="currentColor"
              stroke-width="1.5"
            />
          </svg>
          <span>Dashboard</span>
        </a>

        <a href="/documents" class="nav-item active">
          <svg
            class="nav-icon"
            width="18"
            height="18"
            viewBox="0 0 18 18"
            fill="none"
          >
            <path
              d="M4 2h6l4 4v10a2 2 0 01-2 2H4a2 2 0 01-2-2V4a2 2 0 012-2z"
              stroke="currentColor"
              stroke-width="1.5"
            />
            <path d="M10 2v4h4" stroke="currentColor" stroke-width="1.5" />
          </svg>
          <span>Documents</span>
        </a>

        <a href="/calendar" class="nav-item">
          <svg
            class="nav-icon"
            width="18"
            height="18"
            viewBox="0 0 18 18"
            fill="none"
          >
            <rect
              x="2"
              y="3"
              width="14"
              height="13"
              rx="2"
              stroke="currentColor"
              stroke-width="1.5"
            />
            <path
              d="M2 7h14M6 2v3M12 2v3"
              stroke="currentColor"
              stroke-width="1.5"
              stroke-linecap="round"
            />
          </svg>
          <span>Calendar</span>
        </a>

        <a href="/settings" class="nav-item">
          <svg
            class="nav-icon"
            width="18"
            height="18"
            viewBox="0 0 18 18"
            fill="none"
          >
            <circle
              cx="9"
              cy="9"
              r="2"
              stroke="currentColor"
              stroke-width="1.5"
            />
            <path
              d="M9 1v2M9 15v2M17 9h-2M3 9H1M14.5 3.5l-1.4 1.4M4.9 13.1l-1.4 1.4M14.5 14.5l-1.4-1.4M4.9 4.9L3.5 3.5"
              stroke="currentColor"
              stroke-width="1.5"
              stroke-linecap="round"
            />
          </svg>
          <span>Settings</span>
        </a>
      </nav>
    </div>

    <!-- Pages Section -->
    <div class="nav-section">
      <div class="section-header">
        <span>PAGES</span>
        <button class="add-button" onclick={handleNewPage} title="New page">
          <svg width="14" height="14" viewBox="0 0 14 14" fill="none">
            <path
              d="M7 2v10M2 7h10"
              stroke="currentColor"
              stroke-width="1.5"
              stroke-linecap="round"
            />
          </svg>
        </button>
      </div>
      <WorkspaceTree />
    </div>
  </div>

  <!-- User Profile -->
<<<<<<< HEAD
  <div class="user-profile">
    <img
      src={$userStore.avatar ||
        `https://api.dicebear.com/7.x/avataaars/svg?seed=${$userStore.email}`}
      alt={$userStore.name}
      class="user-avatar"
    />
    <div class="user-info">
      <div class="user-name">{$userStore.name}</div>
      <div class="user-email">{$userStore.email}</div>
    </div>
=======
  <div class="user-profile user-menu-container">
    <button class="user-profile-btn" onclick={(e) => { e.stopPropagation(); toggleUserMenu(); }} title="User settings">
      <img
        src="https://api.dicebear.com/7.x/avataaars/svg?seed={userEmail || 'guest'}"
        alt="User"
        class="user-avatar"
      />
      <div class="user-info">
        <div class="user-name">{userEmail ? userEmail.split('@')[0] : 'Guest User'}</div>
        <div class="user-email">{userEmail || 'Not logged in'}</div>
      </div>
    </button>
>>>>>>> 7e623829
    <ThemeToggle />
    <button class="user-menu-btn" onclick={(e) => { e.stopPropagation(); toggleUserMenu(); }} title="User menu">
      <svg width="16" height="16" viewBox="0 0 16 16" fill="none">
        <circle cx="8" cy="4" r="1.5" fill="currentColor" />
        <circle cx="8" cy="8" r="1.5" fill="currentColor" />
        <circle cx="8" cy="12" r="1.5" fill="currentColor" />
      </svg>
    </button>

    <!-- User Menu Dropdown -->
    {#if showUserMenu}
      <div class="dropdown user-dropdown">
        <div class="dropdown-user-header">
          <img
            src="https://api.dicebear.com/7.x/avataaars/svg?seed={userEmail || 'guest'}"
            alt="User"
            class="dropdown-avatar"
          />
          <div class="dropdown-user-info">
            <div class="dropdown-user-name">{userEmail ? userEmail.split('@')[0] : 'Guest User'}</div>
            <div class="dropdown-user-email">{userEmail || 'Not logged in'}</div>
          </div>
        </div>

        <div class="dropdown-divider"></div>

        <div class="dropdown-items">
          <button class="dropdown-item" onclick={navigateToSettings}>
            <svg width="16" height="16" viewBox="0 0 16 16" fill="none">
              <circle cx="8" cy="8" r="2" stroke="currentColor" stroke-width="1.5"/>
              <path d="M8 1v2M8 13v2M1 8h2M13 8h2M2.93 2.93l1.41 1.41M11.66 11.66l1.41 1.41M2.93 13.07l1.41-1.41M11.66 4.34l1.41-1.41" stroke="currentColor" stroke-width="1.5" stroke-linecap="round"/>
            </svg>
            <span>Settings</span>
          </button>

          <button class="dropdown-item" onclick={() => goto('/help')}>
            <svg width="16" height="16" viewBox="0 0 16 16" fill="none">
              <circle cx="8" cy="8" r="6.5" stroke="currentColor" stroke-width="1.5"/>
              <path d="M6 6a2 2 0 114 0c0 1-1.5 1.5-1.5 2.5M8 12v.5" stroke="currentColor" stroke-width="1.5" stroke-linecap="round"/>
            </svg>
            <span>Help & Support</span>
          </button>

          {#if isLoggedIn}
            <div class="dropdown-divider"></div>
            
            <button class="dropdown-item" onclick={() => goto('/account')}>
              <svg width="16" height="16" viewBox="0 0 16 16" fill="none">
                <circle cx="8" cy="5" r="3" stroke="currentColor" stroke-width="1.5"/>
                <path d="M2 14c0-2.5 2.5-4 6-4s6 1.5 6 4" stroke="currentColor" stroke-width="1.5" stroke-linecap="round"/>
              </svg>
              <span>Account</span>
            </button>

            <button class="dropdown-item danger" onclick={handleLogout}>
              <svg width="16" height="16" viewBox="0 0 16 16" fill="none">
                <path d="M6 2H4a2 2 0 00-2 2v8a2 2 0 002 2h2M11 11l3-3-3-3M6 8h8" stroke="currentColor" stroke-width="1.5" stroke-linecap="round" stroke-linejoin="round"/>
              </svg>
              <span>Log out</span>
            </button>
          {/if}
        </div>
      </div>
    {/if}
  </div>

  <!-- Toggle Button -->
  <button
    class="sidebar-toggle"
    onclick={toggleSidebar}
    title={collapsed ? "Expand sidebar" : "Collapse sidebar"}
  >
    <svg width="16" height="16" viewBox="0 0 16 16" fill="none">
      <path
        d="M10 4l-4 4 4 4"
        stroke="currentColor"
        stroke-width="1.5"
        stroke-linecap="round"
        stroke-linejoin="round"
      />
    </svg>
  </button>
</aside>

<style>
  .sidebar {
    position: fixed;
    left: 0;
    top: 0;
    width: 260px;
    height: 100vh;
    background: var(--bg-secondary, #f7f7f7);
    border-right: 1px solid var(--border-color, #e5e7eb);
    display: flex;
    flex-direction: column;
    transition: all 0.3s ease;
    z-index: 1000;
    overflow-x: hidden;
  }

  .sidebar.collapsed {
    width: 70px;
  }

  .sidebar.collapsed .workspace-icon {
    margin: 0 auto;
  }

  .sidebar.collapsed .workspace-info,
  .sidebar.collapsed .workspace-subtitle,
  .sidebar.collapsed .chevron,
  .sidebar.collapsed .search-box input,
  .sidebar.collapsed .shortcut,
  .sidebar.collapsed .section-header span,
  .sidebar.collapsed .nav-item span,
  .sidebar.collapsed .user-info,
  .sidebar.collapsed .add-button {
    display: none;
  }

  .sidebar.collapsed .workspace-selector {
    justify-content: center;
    padding: 0.5rem;
  }

  .sidebar.collapsed .search-container {
    padding: 0.75rem 0.5rem;
  }

  .sidebar.collapsed .search-box {
    justify-content: center;
    padding: 0.5rem;
  }

  .sidebar.collapsed .nav-items {
    padding: 0 0.25rem;
  }

  .sidebar.collapsed .nav-item {
    justify-content: center;
    padding: 0.5rem;
  }

  .sidebar.collapsed .user-profile {
    justify-content: center;
    padding: 1rem 0.5rem;
    gap: 0.5rem;
  }

  .sidebar.collapsed .section-header {
    justify-content: center;
  }

  /* Workspace Header */
  .workspace-header {
    padding: 1rem;
    border-bottom: 1px solid var(--border-color, #e5e7eb);
  }

  .workspace-selector {
    width: 100%;
    display: flex;
    align-items: center;
    gap: 0.75rem;
    padding: 0.5rem 0.75rem;
    background: transparent;
    border: none;
    border-radius: 0.5rem;
    cursor: pointer;
    transition: background 0.2s;
  }

  .workspace-selector:hover {
    background: var(--bg-hover, rgba(0, 0, 0, 0.05));
  }

  .workspace-icon {
    width: 32px;
    height: 32px;
    display: flex;
    align-items: center;
    justify-content: center;
    background: linear-gradient(135deg, #667eea 0%, #764ba2 100%);
    border-radius: 0.5rem;
    font-size: 1.125rem;
    flex-shrink: 0;
  }

  .workspace-info {
    flex: 1;
    text-align: left;
    min-width: 0;
  }

  .workspace-name {
    font-size: 0.875rem;
    font-weight: 600;
    color: var(--text-primary, #1a1a1a);
    white-space: nowrap;
    overflow: hidden;
    text-overflow: ellipsis;
  }

  .workspace-subtitle {
    font-size: 0.75rem;
    color: var(--text-secondary, #6b7280);
  }

  .chevron {
    color: var(--text-secondary, #6b7280);
    flex-shrink: 0;
    transition: transform 0.2s;
  }

  .chevron.rotated {
    transform: rotate(180deg);
  }

  /* Dropdowns */
  .workspace-dropdown-container,
  .user-menu-container {
    position: relative;
  }

  .dropdown {
    position: absolute;
    left: 0.5rem;
    right: 0.5rem;
    background: var(--bg-primary, white);
    border: 1px solid var(--border-color, #e5e7eb);
    border-radius: 0.75rem;
    box-shadow: 0 10px 25px -5px rgba(0, 0, 0, 0.15);
    z-index: 200;
    animation: dropdownIn 0.15s ease-out;
    overflow: hidden;
  }

  @keyframes dropdownIn {
    from {
      opacity: 0;
      transform: translateY(-8px);
    }
    to {
      opacity: 1;
      transform: translateY(0);
    }
  }

  .workspace-dropdown {
    top: calc(100% + 0.5rem);
  }

  .user-dropdown {
    bottom: calc(100% + 0.5rem);
  }

  .dropdown-header {
    display: flex;
    align-items: center;
    justify-content: space-between;
    padding: 0.75rem 1rem;
    font-size: 0.75rem;
    font-weight: 600;
    color: var(--text-tertiary, #9ca3af);
    text-transform: uppercase;
    letter-spacing: 0.05em;
    border-bottom: 1px solid var(--border-color, #e5e7eb);
  }

  .dropdown-action-btn {
    width: 24px;
    height: 24px;
    display: flex;
    align-items: center;
    justify-content: center;
    background: var(--bg-secondary, #f3f4f6);
    border: none;
    border-radius: 0.375rem;
    color: var(--text-secondary, #6b7280);
    cursor: pointer;
    transition: all 0.2s;
  }

  .dropdown-action-btn:hover {
    background: var(--accent-color, #667eea);
    color: white;
  }

  .dropdown-items {
    padding: 0.5rem;
    max-height: 240px;
    overflow-y: auto;
  }

  .dropdown-item {
    width: 100%;
    display: flex;
    align-items: center;
    gap: 0.75rem;
    padding: 0.625rem 0.75rem;
    background: transparent;
    border: none;
    border-radius: 0.5rem;
    font-size: 0.875rem;
    color: var(--text-secondary, #6b7280);
    cursor: pointer;
    transition: all 0.15s;
    text-align: left;
  }

  .dropdown-item:hover {
    background: var(--bg-hover, rgba(0, 0, 0, 0.05));
    color: var(--text-primary, #1a1a1a);
  }

  .dropdown-item.active {
    background: var(--bg-active, rgba(102, 126, 234, 0.1));
    color: var(--accent-color, #667eea);
  }

  .dropdown-item.danger:hover {
    background: rgba(239, 68, 68, 0.1);
    color: #dc2626;
  }

  .item-icon {
    display: flex;
    align-items: center;
    justify-content: center;
    flex-shrink: 0;
  }

  .item-name {
    flex: 1;
    white-space: nowrap;
    overflow: hidden;
    text-overflow: ellipsis;
  }

  .check-icon {
    color: var(--accent-color, #667eea);
    flex-shrink: 0;
  }

  .dropdown-empty {
    padding: 1.5rem 1rem;
    text-align: center;
  }

  .dropdown-empty p {
    margin: 0 0 1rem;
    font-size: 0.875rem;
    color: var(--text-tertiary, #9ca3af);
  }

  .btn-create-first {
    padding: 0.5rem 1rem;
    background: linear-gradient(135deg, #667eea 0%, #764ba2 100%);
    color: white;
    border: none;
    border-radius: 0.5rem;
    font-size: 0.8125rem;
    font-weight: 500;
    cursor: pointer;
    transition: all 0.2s;
  }

  .btn-create-first:hover {
    transform: translateY(-1px);
    box-shadow: 0 4px 12px rgba(102, 126, 234, 0.35);
  }

  .dropdown-footer {
    padding: 0.75rem 1rem;
    border-top: 1px solid var(--border-color, #e5e7eb);
    background: var(--bg-secondary, #f9fafb);
  }

  .login-hint {
    display: flex;
    align-items: center;
    gap: 0.5rem;
    margin: 0;
    font-size: 0.75rem;
    color: var(--text-tertiary, #9ca3af);
  }

  .create-workspace-form {
    padding: 0.75rem 1rem;
    border-bottom: 1px solid var(--border-color, #e5e7eb);
    background: var(--bg-secondary, #f9fafb);
  }

  .create-workspace-form input {
    width: 100%;
    padding: 0.5rem 0.75rem;
    border: 1px solid var(--border-color, #e5e7eb);
    border-radius: 0.375rem;
    font-size: 0.875rem;
    background: var(--bg-primary, white);
    color: var(--text-primary, #1a1a1a);
    margin-bottom: 0.5rem;
  }

  .create-workspace-form input:focus {
    outline: none;
    border-color: #667eea;
    box-shadow: 0 0 0 2px rgba(102, 126, 234, 0.15);
  }

  .form-actions {
    display: flex;
    gap: 0.5rem;
    justify-content: flex-end;
  }

  .btn-cancel,
  .btn-create {
    padding: 0.375rem 0.75rem;
    border: none;
    border-radius: 0.375rem;
    font-size: 0.8125rem;
    font-weight: 500;
    cursor: pointer;
    transition: all 0.15s;
  }

  .btn-cancel {
    background: transparent;
    color: var(--text-secondary, #6b7280);
  }

  .btn-cancel:hover {
    background: var(--bg-hover, rgba(0, 0, 0, 0.05));
  }

  .btn-create {
    background: linear-gradient(135deg, #667eea 0%, #764ba2 100%);
    color: white;
  }

  .btn-create:hover {
    box-shadow: 0 2px 8px rgba(102, 126, 234, 0.35);
  }

  /* User dropdown specific */
  .dropdown-user-header {
    display: flex;
    align-items: center;
    gap: 0.75rem;
    padding: 1rem;
  }

  .dropdown-avatar {
    width: 40px;
    height: 40px;
    border-radius: 50%;
    flex-shrink: 0;
  }

  .dropdown-user-info {
    flex: 1;
    min-width: 0;
  }

  .dropdown-user-name {
    font-size: 0.875rem;
    font-weight: 600;
    color: var(--text-primary, #1a1a1a);
    white-space: nowrap;
    overflow: hidden;
    text-overflow: ellipsis;
  }

  .dropdown-user-email {
    font-size: 0.75rem;
    color: var(--text-secondary, #6b7280);
    white-space: nowrap;
    overflow: hidden;
    text-overflow: ellipsis;
  }

  .dropdown-divider {
    height: 1px;
    background: var(--border-color, #e5e7eb);
    margin: 0;
  }

  /* Search */
  .search-container {
    padding: 0.75rem 1rem;
  }

  .search-box {
    position: relative;
    display: flex;
    align-items: center;
    gap: 0.5rem;
    padding: 0.5rem 0.75rem;
    background: var(--bg-primary, #ffffff);
    border: 1px solid var(--border-color, #e5e7eb);
    border-radius: 0.5rem;
    transition: all 0.2s;
  }

  .search-box:focus-within {
    border-color: var(--accent-color, #3b82f6);
    box-shadow: 0 0 0 3px rgba(59, 130, 246, 0.1);
  }

  .search-icon {
    color: var(--text-secondary, #6b7280);
    flex-shrink: 0;
  }

  .search-box input {
    flex: 1;
    border: none;
    outline: none;
    background: transparent;
    font-size: 0.875rem;
    color: var(--text-primary, #1a1a1a);
    min-width: 0;
  }

  .search-box input::placeholder {
    color: var(--text-tertiary, #9ca3af);
  }

  .shortcut {
    padding: 0.125rem 0.375rem;
    background: var(--bg-secondary, #f3f4f6);
    border: 1px solid var(--border-color, #e5e7eb);
    border-radius: 0.25rem;
    font-size: 0.75rem;
    color: var(--text-secondary, #6b7280);
    font-family: monospace;
    flex-shrink: 0;
  }

  /* Navigation Sections */
  .nav-sections {
    flex: 1;
    overflow-y: auto;
    padding: 0.5rem 0;
  }

  .nav-section {
    margin-bottom: 1.5rem;
  }

  .section-header {
    display: flex;
    align-items: center;
    justify-content: space-between;
    padding: 0.5rem 1rem;
    font-size: 0.75rem;
    font-weight: 600;
    color: var(--text-tertiary, #9ca3af);
    letter-spacing: 0.05em;
  }

  .add-button {
    width: 20px;
    height: 20px;
    display: flex;
    align-items: center;
    justify-content: center;
    background: transparent;
    border: none;
    border-radius: 0.25rem;
    color: var(--text-secondary, #6b7280);
    cursor: pointer;
    transition: all 0.2s;
    opacity: 0;
  }

  .section-header:hover .add-button {
    opacity: 1;
  }

  .add-button:hover {
    background: var(--bg-hover, rgba(0, 0, 0, 0.05));
    color: var(--text-primary, #1a1a1a);
  }

  .nav-items {
    display: flex;
    flex-direction: column;
    gap: 0.125rem;
    padding: 0 0.5rem;
  }

  .nav-item {
    display: flex;
    align-items: center;
    gap: 0.75rem;
    padding: 0.5rem 0.75rem;
    border-radius: 0.5rem;
    text-decoration: none;
    color: var(--text-secondary, #6b7280);
    font-size: 0.875rem;
    font-weight: 500;
    transition: all 0.2s;
    cursor: pointer;
  }

  .nav-item:hover {
    background: var(--bg-hover, rgba(0, 0, 0, 0.05));
    color: var(--text-primary, #1a1a1a);
  }

  .nav-item.active {
    background: var(--bg-active, rgba(59, 130, 246, 0.1));
    color: var(--accent-color, #3b82f6);
  }

  .nav-icon {
    flex-shrink: 0;
  }

  /* User Profile */
  .user-profile {
    display: flex;
    align-items: center;
    gap: 0.5rem;
    padding: 0.75rem 1rem;
    border-top: 1px solid var(--border-color, #e5e7eb);
  }

  .user-profile-btn {
    display: flex;
    align-items: center;
    gap: 0.75rem;
    flex: 1;
    min-width: 0;
    padding: 0.375rem;
    background: transparent;
    border: none;
    border-radius: 0.5rem;
    cursor: pointer;
    transition: background 0.2s;
    text-align: left;
  }

  .user-profile-btn:hover {
    background: var(--bg-hover, rgba(0, 0, 0, 0.05));
  }

  .user-avatar {
    width: 32px;
    height: 32px;
    border-radius: 50%;
    flex-shrink: 0;
  }

  .user-info {
    flex: 1;
    min-width: 0;
  }

  .user-name {
    font-size: 0.875rem;
    font-weight: 600;
    color: var(--text-primary, #1a1a1a);
    white-space: nowrap;
    overflow: hidden;
    text-overflow: ellipsis;
  }

  .user-email {
    font-size: 0.75rem;
    color: var(--text-secondary, #6b7280);
    white-space: nowrap;
    overflow: hidden;
    text-overflow: ellipsis;
  }

  .user-menu-btn {
    width: 28px;
    height: 28px;
    display: flex;
    align-items: center;
    justify-content: center;
    background: transparent;
    border: none;
    border-radius: 0.375rem;
    color: var(--text-secondary, #6b7280);
    cursor: pointer;
    transition: all 0.2s;
    flex-shrink: 0;
  }

  .user-menu-btn:hover {
    background: var(--bg-hover, rgba(0, 0, 0, 0.05));
    color: var(--text-primary, #1a1a1a);
  }

  /* Sidebar Toggle */
  .sidebar-toggle {
    position: absolute;
    top: 1rem;
    right: -12px;
    width: 24px;
    height: 24px;
    display: flex;
    align-items: center;
    justify-content: center;
    background: var(--bg-primary, #ffffff);
    border: 1px solid var(--border-color, #e5e7eb);
    border-radius: 50%;
    color: var(--text-secondary, #6b7280);
    cursor: pointer;
    transition: all 0.2s;
    z-index: 10;
  }

  .sidebar-toggle:hover {
    background: var(--bg-secondary, #f3f4f6);
    color: var(--text-primary, #1a1a1a);
  }

  .collapsed .sidebar-toggle svg {
    transform: rotate(180deg);
  }

  /* Scrollbar */
  .nav-sections::-webkit-scrollbar {
    width: 6px;
  }

  .nav-sections::-webkit-scrollbar-track {
    background: transparent;
  }

  .nav-sections::-webkit-scrollbar-thumb {
    background: var(--border-color, #e5e7eb);
    border-radius: 3px;
  }

  .nav-sections::-webkit-scrollbar-thumb:hover {
    background: var(--text-tertiary, #9ca3af);
  }

  /* Mobile Responsive */
  @media (max-width: 768px) {
    .sidebar {
      transform: translateX(-100%);
    }

    .sidebar:not(.collapsed) {
      transform: translateX(0);
      box-shadow: 2px 0 10px rgba(0, 0, 0, 0.1);
    }

    .sidebar-toggle {
      display: flex;
      position: fixed;
      top: 1rem;
      left: 1rem;
      right: auto;
      z-index: 1001;
      background: var(--bg-card);
      border: 1px solid var(--border-color);
      box-shadow: var(--shadow-md);
    }

    .sidebar:not(.collapsed) + .sidebar-toggle {
      left: 270px;
    }
  }
</style><|MERGE_RESOLUTION|>--- conflicted
+++ resolved
@@ -5,13 +5,9 @@
   import WorkspaceTree from "./WorkspaceTree.svelte";
   import ThemeToggle from "$lib/components/ThemeToggle.svelte";
   import { workspaceStore } from "$lib/stores/workspace";
-<<<<<<< HEAD
-  import { userStore } from "$lib/stores/user";
-=======
   import { authService, spaceService } from "$lib/services";
   import { notificationService } from "$lib/services/notification";
   import type { SpaceInfo } from "$lib/types/auth";
->>>>>>> 7e623829
 
   let { collapsed = false } = $props<{ collapsed?: boolean }>();
 
@@ -109,14 +105,20 @@
     console.log("Search:", searchQuery);
   }
 
-<<<<<<< HEAD
   // Update body class for sidebar state
-  $: if (typeof document !== "undefined") {
-    if (collapsed) {
+  $effect(() => {
+    if (typeof document === "undefined") return;
+    if (isCollapsed) {
       document.body.classList.add("sidebar-collapsed");
     } else {
       document.body.classList.remove("sidebar-collapsed");
-=======
+    }
+
+    return () => {
+      document.body.classList.remove("sidebar-collapsed");
+    };
+  });
+
   function navigateToSettings() {
     closeDropdowns();
     goto("/settings");
@@ -139,7 +141,6 @@
     const target = event.target as HTMLElement;
     if (!target.closest('.workspace-dropdown-container') && !target.closest('.user-menu-container')) {
       closeDropdowns();
->>>>>>> 7e623829
     }
   }
 </script>
@@ -432,19 +433,6 @@
   </div>
 
   <!-- User Profile -->
-<<<<<<< HEAD
-  <div class="user-profile">
-    <img
-      src={$userStore.avatar ||
-        `https://api.dicebear.com/7.x/avataaars/svg?seed=${$userStore.email}`}
-      alt={$userStore.name}
-      class="user-avatar"
-    />
-    <div class="user-info">
-      <div class="user-name">{$userStore.name}</div>
-      <div class="user-email">{$userStore.email}</div>
-    </div>
-=======
   <div class="user-profile user-menu-container">
     <button class="user-profile-btn" onclick={(e) => { e.stopPropagation(); toggleUserMenu(); }} title="User settings">
       <img
@@ -457,7 +445,6 @@
         <div class="user-email">{userEmail || 'Not logged in'}</div>
       </div>
     </button>
->>>>>>> 7e623829
     <ThemeToggle />
     <button class="user-menu-btn" onclick={(e) => { e.stopPropagation(); toggleUserMenu(); }} title="User menu">
       <svg width="16" height="16" viewBox="0 0 16 16" fill="none">
